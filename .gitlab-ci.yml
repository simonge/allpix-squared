--- conflicted
+++ resolved
@@ -454,8 +454,7 @@
         - tags@allpix-squared/allpix-squared
         - schedules@allpix-squared/allpix-squared
     script:
-        - source .gitlab/ci/init_x86_64.sh
-        - source .gitlab/ci/load_deps.sh
+        - source .ci/init_x86_64.sh
         - mkdir -p public/releases
         - cd build
         - cmake -GNinja -DCMAKE_SKIP_RPATH=ON -DCMAKE_INSTALL_PREFIX=/tmp ..
@@ -474,10 +473,6 @@
           artifacts: true
     before_script:
         - export COMPILER_TYPE="gcc"
-<<<<<<< HEAD
-        - source .ci/init_x86_64.sh
-=======
->>>>>>> 3d48b05f
 
 pkg:cc7-gcc:
     extends: .pack
@@ -487,9 +482,6 @@
           artifacts: true
     before_script:
         - export COMPILER_TYPE="gcc"
-<<<<<<< HEAD
-        - source .ci/init_x86_64.sh
-=======
 
 pkg:cc7-llvm:
     extends: .pack
@@ -509,7 +501,6 @@
           artifacts: true
     before_script:
         - export COMPILER_TYPE="llvm"
->>>>>>> 3d48b05f
 
 
 ############################
