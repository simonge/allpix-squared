[Allpix]
detectors_file = "detector.conf"
number_of_events = 1
random_seed = 0

[GeometryBuilderGeant4]

[DepositionGeant4]
particle_type = "e+"
source_energy = 5MeV
source_position = 0um 0um -500um
beam_size = 0
beam_direction = 0 0 1

[ElectricFieldReader]
model = "linear"
bias_voltage = 100V
depletion_voltage = 150V

[GenericPropagation]
temperature = 293K
charge_per_step = 100
propagate_electrons = false
propagate_holes = true

[PulseTransfer]

[DefaultDigitizer]
log_level = DEBUG

<<<<<<< HEAD
#PASS [R:DefaultDigitizer:mydetector] Time of arrival: 650ps
#PASSOSX [R:DefaultDigitizer:mydetector] Time of arrival: 600ps
=======
#PASS [R:DefaultDigitizer:mydetector] Local time of arrival: 450ps
#PASSOSX [R:DefaultDigitizer:mydetector] Local time of arrival: 510ps
>>>>>>> 6127190f
<|MERGE_RESOLUTION|>--- conflicted
+++ resolved
@@ -28,10 +28,5 @@
 [DefaultDigitizer]
 log_level = DEBUG
 
-<<<<<<< HEAD
-#PASS [R:DefaultDigitizer:mydetector] Time of arrival: 650ps
-#PASSOSX [R:DefaultDigitizer:mydetector] Time of arrival: 600ps
-=======
 #PASS [R:DefaultDigitizer:mydetector] Local time of arrival: 450ps
-#PASSOSX [R:DefaultDigitizer:mydetector] Local time of arrival: 510ps
->>>>>>> 6127190f
+#PASSOSX [R:DefaultDigitizer:mydetector] Local time of arrival: 510ps