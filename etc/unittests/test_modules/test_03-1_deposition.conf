[Allpix]
detectors_file = "detector.conf"
number_of_events = 1
random_seed = 0

[GeometryBuilderGeant4]

[DepositionGeant4]
log_level = INFO
particle_type = "e+"
source_energy = 5MeV
source_position = 0um 0um -500um
beam_size = 0
beam_direction = 0 0 1

[ElectricFieldReader]
model = "linear"
bias_voltage = 100V
depletion_voltage = 150V

[ProjectionPropagation]
temperature = 293K

<<<<<<< HEAD
#PASS Deposited 45018 charges in sensor of detector mydetector
#PASSOSX Deposited 45104 charges in sensor of detector mydetector
=======
#PASS Deposited 51474 charges in sensor of detector mydetector
#PASSOSX Deposited 51412 charges in sensor of detector mydetector
>>>>>>> 6127190f
<|MERGE_RESOLUTION|>--- conflicted
+++ resolved
@@ -21,10 +21,5 @@
 [ProjectionPropagation]
 temperature = 293K
 
-<<<<<<< HEAD
-#PASS Deposited 45018 charges in sensor of detector mydetector
-#PASSOSX Deposited 45104 charges in sensor of detector mydetector
-=======
 #PASS Deposited 51474 charges in sensor of detector mydetector
-#PASSOSX Deposited 51412 charges in sensor of detector mydetector
->>>>>>> 6127190f
+#PASSOSX Deposited 51412 charges in sensor of detector mydetector