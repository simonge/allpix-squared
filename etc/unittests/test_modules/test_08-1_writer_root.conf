--- conflicted
+++ resolved
@@ -27,9 +27,5 @@
 
 [ROOTObjectWriter]
 
-<<<<<<< HEAD
-#PASS Wrote 1393 objects to 5 branches in file:
-=======
 #PASS Wrote 1321 objects to 5 branches in file:
-#PASSOSX Wrote 1320 objects to 5 branches in file:
->>>>>>> 61c06a03
+#PASSOSX Wrote 1320 objects to 5 branches in file: