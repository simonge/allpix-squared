--- conflicted
+++ resolved
@@ -1,11 +1,7 @@
 #DESC tests the very critical performance of the drift-diffusion propagation of charge carriers, as this is the most computing-intense module of the framework. Charge carriers are deposited and a propagation with 10 charge carriers per step and a fine spatial and temporal resolution is performed. The simulation comprises \num{500} events.
 
 #TIMEOUT 257
-<<<<<<< HEAD
-
-=======
 #FAIL FATAL;ERROR;WARNING
->>>>>>> 62b2f764
 [Allpix]
 log_level = "STATUS"
 detectors_file = "detector.conf"
