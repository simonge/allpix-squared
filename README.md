[![](doc/logo_small.png)](https://cern.ch/allpix-squared)

# Allpix<sup>2</sup>
### Generic Pixel Detector Simulation Framework

For more details about the project please have a look at the website at https://cern.ch/allpix-squared.

[![build status](https://gitlab.cern.ch/allpix-squared/allpix-squared/badges/master/build.svg)](https://gitlab.cern.ch/allpix-squared/allpix-squared/commits/master)
[![coverity status](https://scan.coverity.com/projects/11975/badge.svg)](https://scan.coverity.com/projects/koensw-allpix-squared)

## Dependencies
* [ROOT](https://root.cern.ch/building-root) (required, with the GenVector component)
* [Geant4](http://geant4-userdoc.web.cern.ch/geant4-userdoc/UsersGuides/InstallationGuide/html/installguide.html) (optional, but required for typical purposes)
* [Eigen3](http://eigen.tuxfamily.org/index.php?title=Main_Page) (optional, but required for typical purposes)

## Usage on CERN machines

Ready-to-run installations of Allpix<sup>2</sup> are provided via the CERN Virtual Machine File System (CVMFS) for use on SLC6 and CentOS7 machines supported by CERN. In order to use Allpix<sup>2</sup>, the respective environment has to be set up by sourcing the appropriate file:

```
$ source /cvmfs/clicdp.cern.ch/software/allpix-squared/<version>/x86_64-<system>-<compiler>-opt/setup.sh
```
where `<version>` should be replaced with the desired Allpix<sup>2</sup> version and `<system>` with the operating system of the executing machine (either `slc6` or `centos7`). The compiler versions available via the `<compiler>` tag depend on the selected operating system.

After this, the `allpix` executable is in the `$PATH` environment variable and can be used.
It should be noted that the CVMFS cache of the executing machine has to be populated with all dependencies when running the program for the first time.
This can lead to a significant start-up time for the first execution, but should not affect further executions with the cache already present.
More information can be found in the [CVMFS documentation](https://cernvm.cern.ch/portal/filesystem).

## Installation
The CMake build system is used for compilation and installation. The install directory can be specified by adding `-DCMAKE_INSTALL_PREFIX=<prefix>` as argument to the CMake command below. Other configuration options are explained in the manual (see the documentation section below).

The dependencies need to be initialized for the build to succeed. Currently there are two methods to load these:

### Prerequisites on CERN LXPLUS
In order to install Allpix<sup>2</sup> on the CERN LXPLUS batch cluster, a LXPLUS setup script is provided:
```
$ source etc/scripts/setup_lxplus.sh
```
Then, continue as described under the compilation section.

### Prerequisites on a private machine
The dependencies listen above have to be satisfied. Both ROOT6 and Geant4 libraries and headers have to be in the path, this is usually achieved by sourcing the `thisroot.sh` or `geant4.sh` scripts. After this, continue as described below.

### Compilation
To compile and install a default installation of Allpix<sup>2</sup>, run the following commands

```
$ mkdir build && cd build/
$ cmake ..
$ make install
```

For more detailed installation instructions, please refer to the documentation below.

## Documentation
The most recently published version of the User Manual is available online [here](https://cern.ch/allpix-squared/usermanual/allpix-manual.pdf).
The Doxygen reference is published [online](https://cern.ch/allpix-squared/reference/) too.

The latest PDF version of the User Manual can also be created from source by executing
```
$ make pdf
```
After running the manual is available under `usermanual/allpix-manual.pdf` in the build directory.

To build the HTML version of the latest Doxygen reference, run the following command
```
$ make reference
```
The main page of the reference can then be found at `reference/html/index.html` in the build folder.

## Development of Allpix<sup>2</sup>

Allpix<sup>2</sup> has been developed and is maintained by

* Koen Wolters, CERN, @kwolters
* Daniel Hynds, Nikhef, @dhynds
* Paul Schütze, DESY, @pschutze
* Simon Spannagel, DESY, @simonspa

The following authors, in alphabetical order, have contributed to Allpix<sup>2</sup>:
* Mohamed Moanis Ali, Free University of Bozen-Bolzano, @mmoanis
* Mathieu Benoit, BNL, @mbenoit
* Thomas Billoud, Université de Montréal, @tbilloud
* Tobias Bisanz, CERN, @tbisanz
* Koen van den Brandt, Nikhef, @kvandenb
* Liejian Chen, Institute of High Energy Physics Beijing, @chenlj
* Katharina Dort, University of Gie\ss en, @kdort
* Neal Gauvin, Université de Genève, @ngauvin
* Maoqiang Jing, University of South China, Institute of High Energy Physics Beijing, @mjing
* Moritz Kiehn, Université de Genève, @msmk
* Salman Maqbool, CERN Summer Student, @smaqbool
* Sebastien Murphy, ETHZ, @smurphy
* Andreas Matthias Nürnberg, KIT, @nurnberg
* Marko Petric, CERN, @mpetric
* Nashad Rahman, The Ohio State University, @nashadroid
* Edoardo Rossi, DESY, @edrossi
* Andre Sailer, CERN, @sailer
* Enrico Jr. Schioppa, Unisalento and INFN Lecce, @schioppa
* Xin Shi, Institute of High Energy Physics Beijing, @xshi
* Ondrej Theiner, Charles University, @otheiner
* Mateus Vicente Barreto Pinto, CERN, @mvicente
* Andy Wharton, Lancaster University, @awharton
* Morag Williams, University of Glasgow, @williamm

The authors would also like to express their thanks to the developers of [AllPix](https://twiki.cern.ch/twiki/bin/view/Main/AllPix).

## Citations
The reference paper of Allpix Squared describing the framework and providing first validation results using test beam data has been published in *Nuclear Instrumentations and Methods in Physics Research A*.
The paper is published with open access and can be obtained from here:

https://doi.org/10.1016/j.nima.2018.06.020

Please cite this paper when publishing your work using Allpix Squared as:

> S. Spannagel et al., “Allpix<sup>2</sup>: A modular simulation framework for silicon detectors”, Nucl. Instr.
> Meth. A 901 (2018) 164 – 172, doi:10.1016/j.nima.2018.06.020, arXiv:1806.05813

A preprint version is available on [arxiv.org](https://arxiv.org/abs/1806.05813).

In addition, the software can be cited using the [versioned Zenodo record](https://doi.org/10.5281/zenodo.3550935) or the current version as:

> S. Spannagel, K. Wolters, D. Hynds. (2019, July 9). Allpix Squared - Generic Pixel Detector Simulation Framework
> (Version 1.4.0). Zenodo. http://doi.org/10.5281/zenodo.3550971

## Contributing
All types of contributions, being it minor and major, are very welcome. Please refer to our [contribution guidelines](CONTRIBUTING.md) for a description on how to get started.

Before adding changes it is very much recommended to carefully read through the documentation in the User Manual first.

## Licenses
This software is distributed under the terms of the MIT license. A copy of this license can be found in [LICENSE.md](LICENSE.md).

The documentation is distributed under the terms of the CC-BY-4.0 license. This license can be found in [doc/COPYING.md](doc/COPYING.md).

<<<<<<< HEAD
The LaTeX and Pandoc CMake modules used by Allpix<sup>2</sup> are licensed under the BSD 3-Clause License.
The CodeCoverage CMake module is copyright 2012 - 2017 by Lars Bilke, the full license can be found in the [module file](cmake/CodeCoverage.cmake).
=======
The LaTeX, Pandoc and PostgreSQL CMake modules used by Allpix<sup>2</sup> are licensed under the BSD 3-Clause License.
>>>>>>> 5eb9687e

The octree library of the TCAD DF-ISE converter is made available under the MIT license, more information [here](tools/tcad_dfise_converter/README.md).

The cereal C++11 serialization library used by Allpix<sup>2</sup> is published under the BSD 3-Clause License, the original source code can be found [here](https://github.com/USCiLab/cereal).

The combination algorithms by Howard Hinnant are published under the Boost Software License Version 1.0, the code can be found [here](https://github.com/HowardHinnant/combinations) and the documentation of the class is published [here](https://howardhinnant.github.io/combinations/combinations.html).<|MERGE_RESOLUTION|>--- conflicted
+++ resolved
@@ -133,12 +133,8 @@
 
 The documentation is distributed under the terms of the CC-BY-4.0 license. This license can be found in [doc/COPYING.md](doc/COPYING.md).
 
-<<<<<<< HEAD
-The LaTeX and Pandoc CMake modules used by Allpix<sup>2</sup> are licensed under the BSD 3-Clause License.
+The LaTeX, Pandoc and PostgreSQL CMake modules used by Allpix<sup>2</sup> are licensed under the BSD 3-Clause License.
 The CodeCoverage CMake module is copyright 2012 - 2017 by Lars Bilke, the full license can be found in the [module file](cmake/CodeCoverage.cmake).
-=======
-The LaTeX, Pandoc and PostgreSQL CMake modules used by Allpix<sup>2</sup> are licensed under the BSD 3-Clause License.
->>>>>>> 5eb9687e
 
 The octree library of the TCAD DF-ISE converter is made available under the MIT license, more information [here](tools/tcad_dfise_converter/README.md).
 
