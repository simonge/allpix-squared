/**
 * @file
 * @brief Implementation of module manager
 *
 * @copyright Copyright (c) 2017-2020 CERN and the Allpix Squared authors.
 * This software is distributed under the terms of the MIT License, copied verbatim in the file "LICENSE.md".
 * In applying this license, CERN does not waive the privileges and immunities granted to it by virtue of its status as an
 * Intergovernmental Organization or submit itself to any jurisdiction.
 */

#include "ModuleManager.hpp"
#include "Event.hpp"

#include <dlfcn.h>
#include <unistd.h>

#include <algorithm>
#include <chrono>
#include <cstring>
#include <fstream>
#include <limits>
#include <random>
#include <set>
#include <stdexcept>
#include <string>

#include <TROOT.h>
#include <TSystem.h>

#include "core/config/ConfigManager.hpp"
#include "core/config/Configuration.hpp"
#include "core/config/exceptions.h"
#include "core/geometry/GeometryManager.hpp"
#include "core/messenger/Messenger.hpp"
#include "core/utils/file.h"
#include "core/utils/log.h"

// Common prefix for all modules
// TODO [doc] Should be provided by the build system
#define ALLPIX_MODULE_PREFIX "libAllpixModule"

// These should point to the function defined in dynamic_module_impl.cpp
#define ALLPIX_GENERATOR_FUNCTION "allpix_module_generator"
#define ALLPIX_UNIQUE_FUNCTION "allpix_module_is_unique"

using namespace allpix;

ModuleManager::ModuleManager() : terminate_(false) {}

/**
 * Loads the modules specified in the configuration file. Each module is contained within its own library which is loaded
 * automatically. After that the required modules are created from the configuration.
 */
void ModuleManager::load(Messenger* messenger, ConfigManager* conf_manager, GeometryManager* geo_manager) {
    // Store config manager and get configurations
    conf_manager_ = conf_manager;
    auto& configs = conf_manager_->getModuleConfigurations();
    Configuration& global_config = conf_manager_->getGlobalConfiguration();

    // Set alias for backward compatibility with the previous keyword for multithreading
    global_config.setAlias("multithreading", "experimental_multithreading");
    global_config.setDefault("multithreading", false);
    multithreading_flag_ = global_config.get<bool>("multithreading");

    // Store the messenger
    messenger_ = messenger;

    // (Re)create the main ROOT file
    auto path = std::string(gSystem->pwd()) + "/" + global_config.get<std::string>("root_file", "modules");
    path = allpix::add_file_extension(path, "root");

    if(allpix::path_is_file(path)) {
        if(global_config.get<bool>("deny_overwrite", false)) {
            throw RuntimeError("Overwriting of existing main ROOT file " + path + " denied");
        }
        LOG(WARNING) << "Main ROOT file " << path << " exists and will be overwritten.";
        allpix::remove_file(path);
    }
    modules_file_ = std::make_unique<TFile>(path.c_str(), "RECREATE");
    if(modules_file_->IsZombie()) {
        throw RuntimeError("Cannot create main ROOT file " + path);
    }
    modules_file_->cd();

    // Loop through all non-global configurations
    for(auto& config : configs) {
        // Load library for each module. Libraries are named (by convention + CMAKE) libAllpixModule Name.suffix
        std::string lib_name = std::string(ALLPIX_MODULE_PREFIX).append(config.getName()).append(SHARED_LIBRARY_SUFFIX);
        LOG_PROGRESS(STATUS, "LOAD_LOOP") << "Loading module " << config.getName();

        void* lib = nullptr;
        bool load_error = false;
        dlerror();
        if(loaded_libraries_.count(lib_name) == 0) {
            // If library is not loaded then try to load it first from the config directories
            if(global_config.has("library_directories")) {
                std::vector<std::string> lib_paths = global_config.getPathArray("library_directories", true);
                for(auto& lib_path : lib_paths) {
                    std::string full_lib_path = lib_path;
                    full_lib_path += "/";
                    full_lib_path += lib_name;

                    // Check if the absolute file exists and try to load if it exists
                    std::ifstream check_file(full_lib_path);
                    if(check_file.good()) {
                        lib = dlopen(full_lib_path.c_str(), RTLD_NOW);
                        if(lib != nullptr) {
                            LOG(DEBUG) << "Found library in configuration specified directory at " << full_lib_path;
                        } else {
                            load_error = true;
                        }
                        break;
                    }
                }
            }

            // Otherwise try to load from the standard paths if not found already
            if(!load_error && lib == nullptr) {
                lib = dlopen(lib_name.c_str(), RTLD_NOW);

                if(lib != nullptr) {
                    Dl_info dl_info;
                    dl_info.dli_fname = "";

                    // workaround to get the location of the library
                    int ret = dladdr(dlsym(lib, ALLPIX_UNIQUE_FUNCTION), &dl_info);
                    if(ret != 0) {
                        LOG(DEBUG) << "Found library during global search in runtime paths at " << dl_info.dli_fname;
                    } else {
                        LOG(WARNING)
                            << "Found library during global search but could not deduce location, likely broken library";
                    }
                } else {
                    load_error = true;
                }
            }
        } else {
            // Otherwise just fetch it from the cache
            lib = loaded_libraries_[lib_name];
        }

        // If library did not load then throw exception
        if(load_error) {
            const char* lib_error = dlerror();

            // Find the name of the loaded library if it exists
            std::string lib_error_str = lib_error;
            size_t end_pos = lib_error_str.find(':');
            std::string problem_lib;
            if(end_pos != std::string::npos) {
                problem_lib = lib_error_str.substr(0, end_pos);
            }

            // FIXME is checking the error in this way portable?
            if(lib_error != nullptr && std::strstr(lib_error, "cannot allocate memory in static TLS block") != nullptr) {
                LOG(ERROR) << "Library could not be loaded: not enough thread local storage available" << std::endl
                           << "Try one of below workarounds:" << std::endl
                           << "- Rerun library with the environmental variable LD_PRELOAD='" << problem_lib << "'"
                           << std::endl
                           << "- Recompile the library " << problem_lib << " with tls-model=global-dynamic";
            } else if(lib_error != nullptr && std::strstr(lib_error, "cannot open shared object file") != nullptr &&
                      problem_lib.find(ALLPIX_MODULE_PREFIX) == std::string::npos) {
                LOG(ERROR) << "Library could not be loaded: one of its dependencies is missing" << std::endl
                           << "The name of the missing library is " << problem_lib << std::endl
                           << "Please make sure the library is properly initialized and try again";
            } else {
                LOG(ERROR) << "Library could not be loaded: it is not available" << std::endl
                           << " - Did you enable the library during building? " << std::endl
                           << " - Did you spell the library name correctly (case-sensitive)? ";
                if(lib_error != nullptr) {
                    LOG(DEBUG) << "Detailed error: " << lib_error;
                }
            }

            throw allpix::DynamicLibraryError(config.getName());
        }
        // Remember that this library was loaded
        loaded_libraries_[lib_name] = lib;

        // Check if this module is produced once, or once per detector
        bool unique = true;
        void* uniqueFunction = dlsym(loaded_libraries_[lib_name], ALLPIX_UNIQUE_FUNCTION);

        // If the unique function was not found, throw an error
        if(uniqueFunction == nullptr) {
            LOG(ERROR) << "Module library is invalid or outdated: required interface function not found!";
            throw allpix::DynamicLibraryError(config.getName());
        } else {
            unique = reinterpret_cast<bool (*)()>(uniqueFunction)(); // NOLINT
        }

        // Add the global internal parameters to the configuration
        std::string global_dir = gSystem->pwd();
        config.set<std::string>("_global_dir", global_dir);

        // Set default input and output name
        config.setDefault<std::string>("input", "");
        config.setDefault<std::string>("output", "");

        // Create the modules from the library depending on the module type
        std::vector<std::pair<ModuleIdentifier, Module*>> mod_list;
        if(unique) {
            mod_list.emplace_back(create_unique_modules(loaded_libraries_[lib_name], config, messenger, geo_manager));
        } else {
            mod_list = create_detector_modules(loaded_libraries_[lib_name], config, messenger, geo_manager);
        }

        // Loop through all created instantiations
        for(auto& id_mod : mod_list) {
            // FIXME: This convert the module to an unique pointer. Check that this always works and we can do this earlier
            std::unique_ptr<Module> mod(id_mod.second);
            ModuleIdentifier identifier = id_mod.first;

            // Check if the unique instantiation already exists
            auto iter = id_to_module_.find(identifier);
            if(iter != id_to_module_.end()) {
                // Unique name exists, check if its needs to be replaced
                if(identifier.getPriority() < iter->first.getPriority()) {
                    // Priority of new instance is higher, replace the instance
                    LOG(TRACE) << "Replacing model instance " << iter->first.getUniqueName()
                               << " with instance with higher priority.";

                    module_execution_time_.erase(iter->second->get());
                    iter->second = modules_.erase(iter->second);
                    iter = id_to_module_.erase(iter);
                } else {
                    // Priority is equal, raise an error
                    if(identifier.getPriority() == iter->first.getPriority()) {
                        throw AmbiguousInstantiationError(config.getName());
                    }
                    // Priority is lower, do not add this module to the run list
                    continue;
                }
            }

            // Save the identifier in the module
            mod->set_identifier(identifier);

            // Check if module can't run in parallel
            can_parallelize_ = mod->canParallelize() && can_parallelize_;

            // Add the new module to the run list
            modules_.emplace_back(std::move(mod));
            id_to_module_[identifier] = --modules_.end();
        }
    }

    // Force MT off for all modules in case MT was not requested or some modules didn't enable parallelization
    if(!(multithreading_flag_ && can_parallelize_)) {
        for(auto& module : modules_) {
            module->set_parallelize(false);
        }
    }
    LOG_PROGRESS(STATUS, "LOAD_LOOP") << "Loaded " << configs.size() << " modules";
}

/**
 * For unique modules a single instance is created per section
 */
std::pair<ModuleIdentifier, Module*> ModuleManager::create_unique_modules(void* library,
                                                                          Configuration& config,
                                                                          Messenger* messenger,
                                                                          GeometryManager* geo_manager) {
    // Make the vector to return
    std::string module_name = config.getName();

    // Return error if user tried to specialize the unique module:
    if(config.has("name")) {
        throw InvalidValueError(config, "name", "unique modules cannot be specialized using the \"name\" keyword.");
    }
    if(config.has("type")) {
        throw InvalidValueError(config, "type", "unique modules cannot be specialized using the \"type\" keyword.");
    }

    // Create the identifier
    std::string identifier_str;
    if(!config.get<std::string>("input").empty()) {
        identifier_str += config.get<std::string>("input");
    }
    if(!config.get<std::string>("output").empty()) {
        if(!identifier_str.empty()) {
            identifier_str += "_";
        }
        identifier_str += config.get<std::string>("output");
    }
    ModuleIdentifier identifier(module_name, identifier_str, 0);

    // Get the generator function for this module
    void* generator = dlsym(library, ALLPIX_GENERATOR_FUNCTION);
    // If the generator function was not found, throw an error
    if(generator == nullptr) {
        LOG(ERROR) << "Module library is invalid or outdated: required interface function not found!";
        throw allpix::DynamicLibraryError(module_name);
    }

    // Create and add module instance config
    Configuration& instance_config = conf_manager_->addInstanceConfiguration(identifier, config);

    // Specialize instance configuration
    std::string output_dir;
    output_dir = instance_config.get<std::string>("_global_dir");
    output_dir += "/";
    std::string path_mod_name = identifier.getUniqueName();
    std::replace(path_mod_name.begin(), path_mod_name.end(), ':', '_');
    output_dir += path_mod_name;

    // Convert to correct generator function
    auto module_generator = reinterpret_cast<Module* (*)(Configuration&, Messenger*, GeometryManager*)>(generator); // NOLINT

    LOG(DEBUG) << "Creating unique instantiation " << identifier.getUniqueName();

    // Get current time
    auto start = std::chrono::steady_clock::now();
    // Set the log section header
    std::string old_section_name = Log::getSection();
    std::string section_name = "C:";
    section_name += identifier.getUniqueName();
    Log::setSection(section_name);
    // Set module specific log settings
    auto old_settings = set_module_before(identifier.getUniqueName(), instance_config);
    // Build module
    Module* module = module_generator(instance_config, messenger, geo_manager);
    // Reset log
    Log::setSection(old_section_name);
    set_module_after(old_settings);
    // Update execution time
    auto end = std::chrono::steady_clock::now();
    module_execution_time_[module] += static_cast<std::chrono::duration<long double>>(end - start).count();

    // Set the module directory afterwards to catch invalid access in constructor
    module->get_configuration().set<std::string>("_output_dir", output_dir);

    // Store the module and return it to the Module Manager
    return std::make_pair(identifier, module);
}

/**
 * @throws InvalidModuleStateException If the module fails to forward the detector to the base class
 *
 * For detector modules multiple instantiations may be created per section. An instantiation is created for every detector if
 * no selection parameters are provided. Otherwise instantiations are created for every linked detector name and type.
 */
std::vector<std::pair<ModuleIdentifier, Module*>> ModuleManager::create_detector_modules(void* library,
                                                                                         Configuration& config,
                                                                                         Messenger* messenger,
                                                                                         GeometryManager* geo_manager) {
    std::string module_name = config.getName();
    LOG(DEBUG) << "Creating instantions for detector module " << module_name;

    // Create the basic identifier
    std::string identifier;
    if(!config.get<std::string>("input").empty()) {
        identifier += "_";
        identifier += config.get<std::string>("input");
    }
    if(!config.get<std::string>("output").empty()) {
        identifier += "_";
        identifier += config.get<std::string>("output");
    }

    // Open the library and get the module generator function
    void* generator = dlsym(library, ALLPIX_GENERATOR_FUNCTION);
    // If the generator function was not found, throw an error
    if(generator == nullptr) {
        LOG(ERROR) << "Module library is invalid or outdated: required interface function not found!";
        throw allpix::DynamicLibraryError(module_name);
    }
    // Convert to correct generator function
    auto module_generator =
        reinterpret_cast<Module* (*)(Configuration&, Messenger*, std::shared_ptr<Detector>)>(generator); // NOLINT

    // Handle empty type and name arrays:
    bool instances_created = false;
    std::vector<std::pair<std::shared_ptr<Detector>, ModuleIdentifier>> instantiations;

    // Create all names first with highest priority
    std::set<std::string> module_names;
    if(config.has("name")) {
        std::vector<std::string> names = config.getArray<std::string>("name");
        for(auto& name : names) {
            auto det = geo_manager->getDetector(name);
            instantiations.emplace_back(det, ModuleIdentifier(module_name, det->getName() + identifier, 0));

            // Save the name (to not instantiate it again later)
            module_names.insert(name);
        }
        instances_created = !names.empty();
    }

    // Then create all types that are not yet name instantiated
    if(config.has("type")) {
        std::vector<std::string> types = config.getArray<std::string>("type");
        for(auto& type : types) {
            auto detectors = geo_manager->getDetectorsByType(type);

            for(auto& det : detectors) {
                // Skip all that were already added by name
                if(module_names.find(det->getName()) != module_names.end()) {
                    continue;
                }

                instantiations.emplace_back(det, ModuleIdentifier(module_name, det->getName() + identifier, 1));
            }
        }
        instances_created = !types.empty();
    }

    // Create for all detectors if no name / type provided
    if(!instances_created) {
        auto detectors = geo_manager->getDetectors();

        for(auto& det : detectors) {
            instantiations.emplace_back(det, ModuleIdentifier(module_name, det->getName() + identifier, 2));
        }
    }

    // Construct instantiations from the list of requests
    std::vector<std::pair<ModuleIdentifier, Module*>> module_list;
    for(auto& instance : instantiations) {
        LOG(DEBUG) << "Creating detector instantiation " << instance.second.getUniqueName();
        // Get current time
        auto start = std::chrono::steady_clock::now();

        // Create and add module instance config
        Configuration& instance_config = conf_manager_->addInstanceConfiguration(instance.second, config);

        // Add internal module config
        std::string output_dir;
        output_dir = instance_config.get<std::string>("_global_dir");
        output_dir += "/";
        std::string path_mod_name = instance.second.getUniqueName();
        std::replace(path_mod_name.begin(), path_mod_name.end(), ':', '/');
        output_dir += path_mod_name;

        // Set the log section header
        std::string old_section_name = Log::getSection();
        std::string section_name = "C:";
        section_name += instance.second.getUniqueName();
        Log::setSection(section_name);
        // Set module specific log settings
        auto old_settings = set_module_before(instance.second.getUniqueName(), instance_config);
        // Build module
        Module* module = module_generator(instance_config, messenger, instance.first);
        // Reset logging
        Log::setSection(old_section_name);
        set_module_after(old_settings);
        // Update execution time
        auto end = std::chrono::steady_clock::now();
        module_execution_time_[module] += static_cast<std::chrono::duration<long double>>(end - start).count();

        // Set the module directory afterwards to catch invalid access in constructor
        module->get_configuration().set<std::string>("_output_dir", output_dir);

        // Check if the module called the correct base class constructor
        if(module->getDetector().get() != instance.first.get()) {
            throw InvalidModuleStateException(
                "Module " + module_name +
                " does not call the correct base Module constructor: the provided detector should be forwarded");
        }

        // Store the module
        module_list.emplace_back(instance.second, module);
    }

    return module_list;
}

// Helper functions to set the module specific log settings if necessary
std::tuple<LogLevel, LogFormat> ModuleManager::set_module_before(const std::string&, const Configuration& config) {
    // Set new log level if necessary
    LogLevel prev_level = Log::getReportingLevel();
    if(config.has("log_level")) {
        auto log_level_string = config.get<std::string>("log_level");
        std::transform(log_level_string.begin(), log_level_string.end(), log_level_string.begin(), ::toupper);
        try {
            LogLevel log_level = Log::getLevelFromString(log_level_string);
            if(log_level != prev_level) {
                LOG(TRACE) << "Local log level is set to " << log_level_string;
                Log::setReportingLevel(log_level);
            }
        } catch(std::invalid_argument& e) {
            throw InvalidValueError(config, "log_level", e.what());
        }
    }

    // Set new log format if necessary
    LogFormat prev_format = Log::getFormat();
    if(config.has("log_format")) {
        auto log_format_string = config.get<std::string>("log_format");
        std::transform(log_format_string.begin(), log_format_string.end(), log_format_string.begin(), ::toupper);
        try {
            LogFormat log_format = Log::getFormatFromString(log_format_string);
            if(log_format != prev_format) {
                LOG(TRACE) << "Local log format is set to " << log_format_string;
                Log::setFormat(log_format);
            }
        } catch(std::invalid_argument& e) {
            throw InvalidValueError(config, "log_format", e.what());
        }
    }

    return std::make_tuple(prev_level, prev_format);
}
void ModuleManager::set_module_after(std::tuple<LogLevel, LogFormat> prev) {
    // Reset the previous log level
    LogLevel cur_level = Log::getReportingLevel();
    LogLevel old_level = std::get<0>(prev);
    if(cur_level != old_level) {
        Log::setReportingLevel(old_level);
        LOG(TRACE) << "Reset log level to global level of " << Log::getStringFromLevel(old_level);
    }

    // Reset the previous log format
    LogFormat cur_format = Log::getFormat();
    LogFormat old_format = std::get<1>(prev);
    if(cur_format != old_format) {
        Log::setFormat(old_format);
        LOG(TRACE) << "Reset log format to global level of " << Log::getStringFromFormat(old_format);
    }
}

/**
 * Sets the section header and logging settings before executing the  \ref Module::init() function.
 *  \ref Module::reset_delegates() "Resets" the delegates and the logging after initialization.
 */
void ModuleManager::init(std::mt19937_64& seeder) {
    auto start_time = std::chrono::steady_clock::now();
    LOG_PROGRESS(STATUS, "INIT_LOOP") << "Initializing " << modules_.size() << " module instantiations";
    for(auto& module : modules_) {
        LOG_PROGRESS(TRACE, "INIT_LOOP") << "Initializing " << module->get_identifier().getUniqueName();

        // Pass the config manager to this instance
        module->set_config_manager(conf_manager_);

        // Create main ROOT directory for this module class if it does not exists yet
        LOG(TRACE) << "Creating and accessing ROOT directory";
        std::string module_name = module->get_configuration().getName();
        auto directory = modules_file_->GetDirectory(module_name.c_str());
        if(directory == nullptr) {
            directory = modules_file_->mkdir(module_name.c_str());
            if(directory == nullptr) {
                throw RuntimeError("Cannot create or access overall ROOT directory for module " + module_name);
            }
        }
        directory->cd();

        // Create local directory for this instance
        TDirectory* local_directory = nullptr;
        if(module->get_identifier().getIdentifier().empty()) {
            local_directory = directory;
        } else {
            local_directory = directory->mkdir(module->get_identifier().getIdentifier().c_str());
            if(local_directory == nullptr) {
                throw RuntimeError("Cannot create or access local ROOT directory for module " + module->getUniqueName());
            }
        }

        // Change to the directory and save it in the module
        local_directory->cd();
        module->set_ROOT_directory(local_directory);

        // Set the RNG to be used by the module initialization
        module->set_random_generator(&seeder);

        // Get current time
        auto start = std::chrono::steady_clock::now();
        // Set init module section header
        std::string old_section_name = Log::getSection();
        std::string section_name = "I:";
        section_name += module->get_identifier().getUniqueName();
        Log::setSection(section_name);
        // Set module specific settings
        auto old_settings = set_module_before(module->get_identifier().getUniqueName(), module->get_configuration());
        // Change to our ROOT directory
        module->getROOTDirectory()->cd();
        // Init module
        module->init();
        // Reset logging
        Log::setSection(old_section_name);
        set_module_after(old_settings);
        // Update execution time
        auto end = std::chrono::steady_clock::now();
        module_execution_time_[module.get()] += static_cast<std::chrono::duration<long double>>(end - start).count();

        // Reset the random number generator for this module
        module->set_random_generator(nullptr);
    }
    LOG_PROGRESS(STATUS, "INIT_LOOP") << "Initialized " << modules_.size() << " module instantiations";
    auto end_time = std::chrono::steady_clock::now();
    total_time_ += static_cast<std::chrono::duration<long double>>(end_time - start_time).count();
}

/**
 * Initializes the thread pool and executes each event in parallel.
 */
void ModuleManager::run(std::mt19937_64& seeder) {
    using namespace std::chrono_literals;

    Configuration& global_config = conf_manager_->getGlobalConfiguration();
    size_t threads_num;

    // See if we can run in parallel with how many workers
    if(multithreading_flag_ && can_parallelize_) {
        // Try to fetch a suitable number of workers if multithreading is enabled
        auto available_hardware_concurrency = std::thread::hardware_concurrency();
        if(available_hardware_concurrency > 0u) {
            // Try to be graceful and leave one core out if the number of workers was not specified
            available_hardware_concurrency -= 1u;
        }
        threads_num = global_config.get<unsigned int>("workers", std::max(available_hardware_concurrency, 1u));
        if(threads_num == 0) {
            throw InvalidValueError(global_config, "workers", "number of workers should be strictly more than zero");
        }
        LOG(STATUS) << "Multithreading enabled, processing events in parallel on " << threads_num << " worker threads";

        // ROOT 6.12/00 introduces a new type of locking for operations with TObjects that impacts the performance
        // of the framework since all threads are waiting if any is using a TObject
        if(threads_num > 8 && gROOT->GetVersionInt() >= 61200) {
            LOG(WARNING) << "Using more than 8 worker threads may severely impact simulation performance due to ROOT "
                            "internals."
                         << std::endl
                         << "See <https://root-forum.cern.ch/t/copying-trefs-and-accessing-tref-data-from-multiple-threads/"
                            "29417/7> for more info.";
        }

        if(threads_num > std::thread::hardware_concurrency()) {
            LOG(WARNING) << "Using more workers (" << threads_num << ") than supported concurrent threads on this system ("
                         << std::thread::hardware_concurrency() << ") may impact simulation performance";
        }

        // Adjust the modules buffer size according to the number of threads used
        BufferedModule::set_max_buffer_size(128 * threads_num);
    } else {
        // Issue a warning in case MT was requested but we can't actually run in MT
        if(multithreading_flag_ && !can_parallelize_) {
            global_config.set<bool>("multithreading", false);
            LOG(WARNING) << "Multithreading disabled since the current module configuration doesn't support it";
        }

        // Default to no additional thread without multithreading
        threads_num = 0;
    }
    global_config.set<size_t>("workers", threads_num);

    // Creates the thread pool
    LOG(TRACE) << "Initializing thread pool with " << threads_num << " thread";
    // clang-format off
    auto init_function = [log_level = Log::getReportingLevel(), log_format = Log::getFormat()]() {
        // clang-format on
        // Initialize the threads to the same log level and format as the master setting
        Log::setReportingLevel(log_level);
        Log::setFormat(log_format);
    };

    // Finalize modules for each thread
    auto finialize_function = [modules_list = modules_]() {
        for(auto& module : modules_list) {
            module->finalizeThread();
        }
    };

    // Push 128 events for each worker to maintain enough work
    auto max_queue_size = threads_num * 128;
    std::unique_ptr<ThreadPool> thread_pool =
        std::make_unique<ThreadPool>(threads_num, max_queue_size, init_function, finialize_function);

    // Record the run stage total time
    auto start_time = std::chrono::steady_clock::now();

    // Push all events to the thread pool
    std::atomic<uint64_t> finished_events{0};
    global_config.setDefault<uint64_t>("number_of_events", 1u);
    auto number_of_events = global_config.get<uint64_t>("number_of_events");
    for(uint64_t i = 1; i <= number_of_events; i++) {
        // Check if run was aborted and stop pushing extra events to the threadpool
        if(terminate_) {
            LOG(INFO) << "Interrupting event loop after " << i << " events because of request to terminate";
            thread_pool->destroy();
            global_config.set<uint64_t>("number_of_events", finished_events);
            break;
        }

        // Get a new seed for the new event
        uint64_t seed = seeder();

        auto event_function = [this, number_of_events, event_num = i, event_seed = seed, &finished_events]() mutable {
            // The RNG to be used by all events running on this thread
            static thread_local std::mt19937_64 random_engine;

            // Create the event data
            std::shared_ptr<Event> event = std::make_shared<Event>(*this->messenger_, event_num, event_seed);
            event->set_and_seed_random_engine(&random_engine);

            for(auto& module : modules_) {
                LOG_PROGRESS(TRACE, "EVENT_LOOP")
                    << "Running event " << event->number << " [" << module->get_identifier().getUniqueName() << "]";

                // Check if the module is satisfied to run
                if(!module->check_delegates(this->messenger_, event.get())) {
                    LOG(TRACE) << "Not all required messages are received for " << module->get_identifier().getUniqueName()
                               << ", skipping module!";
                    module->skip_event(event->number);
                    continue;
                }

                // Get current time
                auto start = std::chrono::steady_clock::now();

                // Set run module section header
                std::string old_section_name = Log::getSection();
                uint64_t old_event_num = Log::getEventNum();
                std::string section_name = "R:";
                section_name += module->get_identifier().getUniqueName();
                Log::setSection(section_name);
                Log::setEventNum(event->number);

                // Set module specific settings
                auto old_settings =
                    ModuleManager::set_module_before(module->get_identifier().getUniqueName(), module->get_configuration());

                // Run module
                try {
                    if(module->is_buffered()) {
                        auto buffered_module = static_cast<BufferedModule*>(module.get());
                        buffered_module->run_in_order(event);
                    } else {
                        module->run(event.get());
                    }
                } catch(const EndOfRunException& e) {
                    // Terminate if the module threw the EndOfRun request exception:
                    LOG(WARNING) << "Request to terminate:" << std::endl << e.what();
                    this->terminate_ = true;
                }

                // Reset logging
                Log::setSection(old_section_name);
                Log::setEventNum(old_event_num);
                ModuleManager::set_module_after(old_settings);

                // Update execution time
                auto end = std::chrono::steady_clock::now();
                std::lock_guard<std::mutex> stat_lock{event->stats_mutex_};
                this->module_execution_time_[module.get()] +=
                    static_cast<std::chrono::duration<long double>>(end - start).count();
            }

            finished_events++;
            LOG_PROGRESS(STATUS, "EVENT_LOOP") << "Finished " << finished_events << " of " << number_of_events << " events";
        };
        thread_pool->submit(event_function);
        thread_pool->checkException();
    }

    LOG(TRACE) << "All events have been initialized. Waiting for thread pool to finish...";

    // Wait for workers to finish
    thread_pool->wait();

    // Check exception for last events
    thread_pool->checkException();

    LOG_PROGRESS(STATUS, "EVENT_LOOP") << "Finished run of " << finished_events << " events";
    auto end_time = std::chrono::steady_clock::now();
    total_time_ += static_cast<std::chrono::duration<long double>>(end_time - start_time).count();

    LOG(TRACE) << "Destroying thread pool";
}

static std::string seconds_to_time(long double seconds) {
    auto duration = std::chrono::duration<long long>(static_cast<long long>(std::round(seconds)));

    std::string time_str;
    auto hours = std::chrono::duration_cast<std::chrono::hours>(duration);
    duration -= hours;
    if(hours.count() > 0) {
        time_str += std::to_string(hours.count());
        time_str += " hours ";
    }
    auto minutes = std::chrono::duration_cast<std::chrono::minutes>(duration);
    duration -= minutes;
    if(minutes.count() > 0) {
        time_str += std::to_string(minutes.count());
        time_str += " minutes ";
    }
    time_str += std::to_string(duration.count());
    time_str += " seconds";

    return time_str;
}

/**
 * Sets the section header and logging settings before executing the  \ref Module::finalize() function. Reset the logging
 * after finalization. No method will be called after finalizing the module (except the destructor).
 */
void ModuleManager::finalize() {
    auto start_time = std::chrono::steady_clock::now();
    LOG_PROGRESS(TRACE, "FINALIZE_LOOP") << "Finalizing module instantiations";
    for(auto& module : modules_) {
        LOG_PROGRESS(TRACE, "FINALIZE_LOOP") << "Finalizing " << module->get_identifier().getUniqueName();

        // Get current time
        auto start = std::chrono::steady_clock::now();
        // Set finalize module section header
        std::string old_section_name = Log::getSection();
        std::string section_name = "F:";
        section_name += module->get_identifier().getUniqueName();
        Log::setSection(section_name);
        // Set module specific settings
        auto old_settings = set_module_before(module->get_identifier().getUniqueName(), module->get_configuration());
        // Change to our ROOT directory
        module->getROOTDirectory()->cd();
        // Finalize module
        if(module->is_buffered()) {
            auto buffered_module = static_cast<BufferedModule*>(module.get());
            buffered_module->finalize_buffer();
        } else {
            module->finalize();
        }
        // Remove the pointer to the ROOT directory after finalizing
        module->set_ROOT_directory(nullptr);
        // Remove the config manager
        module->set_config_manager(nullptr);
        // Reset logging
        Log::setSection(old_section_name);
        set_module_after(old_settings);
        // Update execution time
        auto end = std::chrono::steady_clock::now();
        module_execution_time_[module.get()] += static_cast<std::chrono::duration<long double>>(end - start).count();
    }
    // Close module ROOT file
    modules_file_->Close();
    LOG_PROGRESS(STATUS, "FINALIZE_LOOP") << "Finalization completed";
    auto end_time = std::chrono::steady_clock::now();
    total_time_ += static_cast<std::chrono::duration<long double>>(end_time - start_time).count();

    // Find the slowest module, and accumulate the total run-time for all modules
    long double slowest_time = 0, total_module_time = 0;
    std::string slowest_module;
    for(auto& module_time : module_execution_time_) {
        total_module_time += module_time.second;
        if(module_time.second > slowest_time) {
            slowest_time = module_time.second;
            slowest_module = module_time.first->getUniqueName();
        }
    }
    LOG(STATUS) << "Executed " << modules_.size() << " instantiations in " << seconds_to_time(total_time_) << ", spending "
                << std::round((100 * slowest_time) / std::max(1.0l, total_module_time))
                << "% of time in slowest instantiation " << slowest_module;
    for(auto& module : modules_) {
        LOG(INFO) << " Module " << module->getUniqueName() << " took " << module_execution_time_[module.get()] << " seconds";
    }

    Configuration& global_config = conf_manager_->getGlobalConfiguration();
    long double processing_time = 0;
<<<<<<< HEAD
    if(global_config.get<uint64_t>("number_of_events") > 0) {
        processing_time = std::round((1000 * total_time_) / global_config.get<uint64_t>("number_of_events"));
=======
    auto total_events = global_config.get<unsigned int>("number_of_events");
    if(total_events > 0) {
        processing_time = std::round((1000 * total_time_) / total_events);
>>>>>>> b504a6fa
    }

    LOG(STATUS) << "Average processing time is \x1B[1m" << processing_time << " ms/event\x1B[0m, event generation at \x1B[1m"
                << std::round(global_config.get<double>("number_of_events") / total_time_) << " Hz\x1B[0m";

    if(global_config.get<unsigned int>("workers") > 0) {
        auto event_processing_time = std::round(processing_time * global_config.get<unsigned int>("workers"));
        LOG(STATUS) << "This corresponds to a processing time of \x1B[1m" << event_processing_time
                    << " ms/event\x1B[0m per worker";
    }
}

/**
 * All modules in the event loop continue to finish the current event
 */
void ModuleManager::terminate() {
    terminate_ = true;
}<|MERGE_RESOLUTION|>--- conflicted
+++ resolved
@@ -852,14 +852,9 @@
 
     Configuration& global_config = conf_manager_->getGlobalConfiguration();
     long double processing_time = 0;
-<<<<<<< HEAD
-    if(global_config.get<uint64_t>("number_of_events") > 0) {
-        processing_time = std::round((1000 * total_time_) / global_config.get<uint64_t>("number_of_events"));
-=======
-    auto total_events = global_config.get<unsigned int>("number_of_events");
+    auto total_events = global_config.get<uint64_t>("number_of_events");
     if(total_events > 0) {
         processing_time = std::round((1000 * total_time_) / total_events);
->>>>>>> b504a6fa
     }
 
     LOG(STATUS) << "Average processing time is \x1B[1m" << processing_time << " ms/event\x1B[0m, event generation at \x1B[1m"
