/**
 * @file
 * @brief Implementation of module manager
 *
 * @copyright Copyright (c) 2017-2020 CERN and the Allpix Squared authors.
 * This software is distributed under the terms of the MIT License, copied verbatim in the file "LICENSE.md".
 * In applying this license, CERN does not waive the privileges and immunities granted to it by virtue of its status as an
 * Intergovernmental Organization or submit itself to any jurisdiction.
 */

#include "ModuleManager.hpp"
#include "Event.hpp"

#include <dlfcn.h>
#include <unistd.h>

#include <algorithm>
#include <chrono>
#include <cstring>
#include <fstream>
#include <limits>
#include <random>
#include <set>
#include <stdexcept>
#include <string>

#include <TROOT.h>
#include <TSystem.h>

#include "core/config/ConfigManager.hpp"
#include "core/config/Configuration.hpp"
#include "core/config/exceptions.h"
#include "core/geometry/GeometryManager.hpp"
#include "core/messenger/Messenger.hpp"
#include "core/utils/file.h"
#include "core/utils/log.h"

// Common prefix for all modules
// TODO [doc] Should be provided by the build system
#define ALLPIX_MODULE_PREFIX "libAllpixModule"

// These should point to the function defined in dynamic_module_impl.cpp
#define ALLPIX_GENERATOR_FUNCTION "allpix_module_generator"
#define ALLPIX_UNIQUE_FUNCTION "allpix_module_is_unique"

using namespace allpix;

ModuleManager::ModuleManager() : terminate_(false) {}

/**
 * Loads the modules specified in the configuration file. Each module is contained within its own library which is loaded
 * automatically. After that the required modules are created from the configuration.
 */
void ModuleManager::load(Messenger* messenger, ConfigManager* conf_manager, GeometryManager* geo_manager) {
    // Store config manager and get configurations
    conf_manager_ = conf_manager;
    auto& configs = conf_manager_->getModuleConfigurations();
    Configuration& global_config = conf_manager_->getGlobalConfiguration();

    // Set alias for backward compatibility with the previous keyword for multithreading
    global_config.setAlias("multithreading", "experimental_multithreading");
    global_config.setDefault("multithreading", false);
    multithreading_flag_ = global_config.get<bool>("multithreading");

    // Store the messenger
    messenger_ = messenger;

    // (Re)create the main ROOT file
    auto path = std::string(gSystem->pwd()) + "/" + global_config.get<std::string>("root_file", "modules");
    path = allpix::add_file_extension(path, "root");

    if(allpix::path_is_file(path)) {
        if(global_config.get<bool>("deny_overwrite", false)) {
            throw RuntimeError("Overwriting of existing main ROOT file " + path + " denied");
        }
        LOG(WARNING) << "Main ROOT file " << path << " exists and will be overwritten.";
        allpix::remove_file(path);
    }
    modules_file_ = std::make_unique<TFile>(path.c_str(), "RECREATE");
    if(modules_file_->IsZombie()) {
        throw RuntimeError("Cannot create main ROOT file " + path);
    }
    modules_file_->cd();

    // Loop through all non-global configurations
    for(auto& config : configs) {
        // Load library for each module. Libraries are named (by convention + CMAKE) libAllpixModule Name.suffix
        std::string lib_name = std::string(ALLPIX_MODULE_PREFIX).append(config.getName()).append(SHARED_LIBRARY_SUFFIX);
        LOG_PROGRESS(STATUS, "LOAD_LOOP") << "Loading module " << config.getName();

        void* lib = nullptr;
        bool load_error = false;
        dlerror();
        if(loaded_libraries_.count(lib_name) == 0) {
            // If library is not loaded then try to load it first from the config directories
            if(global_config.has("library_directories")) {
                std::vector<std::string> lib_paths = global_config.getPathArray("library_directories", true);
                for(auto& lib_path : lib_paths) {
                    std::string full_lib_path = lib_path;
                    full_lib_path += "/";
                    full_lib_path += lib_name;

                    // Check if the absolute file exists and try to load if it exists
                    std::ifstream check_file(full_lib_path);
                    if(check_file.good()) {
                        lib = dlopen(full_lib_path.c_str(), RTLD_NOW);
                        if(lib != nullptr) {
                            LOG(DEBUG) << "Found library in configuration specified directory at " << full_lib_path;
                        } else {
                            load_error = true;
                        }
                        break;
                    }
                }
            }

            // Otherwise try to load from the standard paths if not found already
            if(!load_error && lib == nullptr) {
                lib = dlopen(lib_name.c_str(), RTLD_NOW);

                if(lib != nullptr) {
                    Dl_info dl_info;
                    dl_info.dli_fname = "";

                    // workaround to get the location of the library
                    int ret = dladdr(dlsym(lib, ALLPIX_UNIQUE_FUNCTION), &dl_info);
                    if(ret != 0) {
                        LOG(DEBUG) << "Found library during global search in runtime paths at " << dl_info.dli_fname;
                    } else {
                        LOG(WARNING)
                            << "Found library during global search but could not deduce location, likely broken library";
                    }
                } else {
                    load_error = true;
                }
            }
        } else {
            // Otherwise just fetch it from the cache
            lib = loaded_libraries_[lib_name];
        }

        // If library did not load then throw exception
        if(load_error) {
            const char* lib_error = dlerror();

            // Find the name of the loaded library if it exists
            std::string lib_error_str = lib_error;
            size_t end_pos = lib_error_str.find(':');
            std::string problem_lib;
            if(end_pos != std::string::npos) {
                problem_lib = lib_error_str.substr(0, end_pos);
            }

            // FIXME is checking the error in this way portable?
            if(lib_error != nullptr && std::strstr(lib_error, "cannot allocate memory in static TLS block") != nullptr) {
                LOG(ERROR) << "Library could not be loaded: not enough thread local storage available" << std::endl
                           << "Try one of below workarounds:" << std::endl
                           << "- Rerun library with the environmental variable LD_PRELOAD='" << problem_lib << "'"
                           << std::endl
                           << "- Recompile the library " << problem_lib << " with tls-model=global-dynamic";
            } else if(lib_error != nullptr && std::strstr(lib_error, "cannot open shared object file") != nullptr &&
                      problem_lib.find(ALLPIX_MODULE_PREFIX) == std::string::npos) {
                LOG(ERROR) << "Library could not be loaded: one of its dependencies is missing" << std::endl
                           << "The name of the missing library is " << problem_lib << std::endl
                           << "Please make sure the library is properly initialized and try again";
            } else {
                LOG(ERROR) << "Library could not be loaded: it is not available" << std::endl
                           << " - Did you enable the library during building? " << std::endl
                           << " - Did you spell the library name correctly (case-sensitive)? ";
                if(lib_error != nullptr) {
                    LOG(DEBUG) << "Detailed error: " << lib_error;
                }
            }

            throw allpix::DynamicLibraryError(config.getName());
        }
        // Remember that this library was loaded
        loaded_libraries_[lib_name] = lib;

        // Check if this module is produced once, or once per detector
        bool unique = true;
        void* uniqueFunction = dlsym(loaded_libraries_[lib_name], ALLPIX_UNIQUE_FUNCTION);

        // If the unique function was not found, throw an error
        if(uniqueFunction == nullptr) {
            LOG(ERROR) << "Module library is invalid or outdated: required interface function not found!";
            throw allpix::DynamicLibraryError(config.getName());
        } else {
            unique = reinterpret_cast<bool (*)()>(uniqueFunction)(); // NOLINT
        }

        // Add the global internal parameters to the configuration
        std::string global_dir = gSystem->pwd();
        config.set<std::string>("_global_dir", global_dir);

        // Set default input and output name
        config.setDefault<std::string>("input", "");
        config.setDefault<std::string>("output", "");

        // Create the modules from the library depending on the module type
        std::vector<std::pair<ModuleIdentifier, Module*>> mod_list;
        if(unique) {
            mod_list.emplace_back(create_unique_modules(loaded_libraries_[lib_name], config, messenger, geo_manager));
        } else {
            mod_list = create_detector_modules(loaded_libraries_[lib_name], config, messenger, geo_manager);
        }

        // Loop through all created instantiations
        for(auto& id_mod : mod_list) {
            // FIXME: This convert the module to an unique pointer. Check that this always works and we can do this earlier
            std::unique_ptr<Module> mod(id_mod.second);
            ModuleIdentifier identifier = id_mod.first;

            // Check if the unique instantiation already exists
            auto iter = id_to_module_.find(identifier);
            if(iter != id_to_module_.end()) {
                // Unique name exists, check if its needs to be replaced
                if(identifier.getPriority() < iter->first.getPriority()) {
                    // Priority of new instance is higher, replace the instance
                    LOG(TRACE) << "Replacing model instance " << iter->first.getUniqueName()
                               << " with instance with higher priority.";

                    module_execution_time_.erase(iter->second->get());
                    iter->second = modules_.erase(iter->second);
                    iter = id_to_module_.erase(iter);
                } else {
                    // Priority is equal, raise an error
                    if(identifier.getPriority() == iter->first.getPriority()) {
                        throw AmbiguousInstantiationError(config.getName());
                    }
                    // Priority is lower, do not add this module to the run list
                    continue;
                }
            }

            // Save the identifier in the module
            mod->set_identifier(identifier);

            // Check if module can't run in parallel
            can_parallelize_ = mod->canParallelize() && can_parallelize_;

            // Add the new module to the run list
            modules_.emplace_back(std::move(mod));
            id_to_module_[identifier] = --modules_.end();
        }
    }

    // Force MT off for all modules in case MT was not requested or some modules didn't enable parallelization
    if(!(multithreading_flag_ && can_parallelize_)) {
        for(auto& module : modules_) {
            module->set_parallelize(false);
        }
    }
    LOG_PROGRESS(STATUS, "LOAD_LOOP") << "Loaded " << configs.size() << " modules";
}

/**
 * For unique modules a single instance is created per section
 */
std::pair<ModuleIdentifier, Module*> ModuleManager::create_unique_modules(void* library,
                                                                          Configuration& config,
                                                                          Messenger* messenger,
                                                                          GeometryManager* geo_manager) {
    // Make the vector to return
    std::string module_name = config.getName();

    // Return error if user tried to specialize the unique module:
    if(config.has("name")) {
        throw InvalidValueError(config, "name", "unique modules cannot be specialized using the \"name\" keyword.");
    }
    if(config.has("type")) {
        throw InvalidValueError(config, "type", "unique modules cannot be specialized using the \"type\" keyword.");
    }

    // Create the identifier
    std::string identifier_str;
    if(!config.get<std::string>("input").empty()) {
        identifier_str += config.get<std::string>("input");
    }
    if(!config.get<std::string>("output").empty()) {
        if(!identifier_str.empty()) {
            identifier_str += "_";
        }
        identifier_str += config.get<std::string>("output");
    }
    ModuleIdentifier identifier(module_name, identifier_str, 0);

    // Get the generator function for this module
    void* generator = dlsym(library, ALLPIX_GENERATOR_FUNCTION);
    // If the generator function was not found, throw an error
    if(generator == nullptr) {
        LOG(ERROR) << "Module library is invalid or outdated: required interface function not found!";
        throw allpix::DynamicLibraryError(module_name);
    }

    // Create and add module instance config
    Configuration& instance_config = conf_manager_->addInstanceConfiguration(identifier, config);

    // Specialize instance configuration
    std::string output_dir;
    output_dir = instance_config.get<std::string>("_global_dir");
    output_dir += "/";
    std::string path_mod_name = identifier.getUniqueName();
    std::replace(path_mod_name.begin(), path_mod_name.end(), ':', '_');
    output_dir += path_mod_name;

    // Convert to correct generator function
    auto module_generator = reinterpret_cast<Module* (*)(Configuration&, Messenger*, GeometryManager*)>(generator); // NOLINT

    LOG(DEBUG) << "Creating unique instantiation " << identifier.getUniqueName();

    // Get current time
    auto start = std::chrono::steady_clock::now();
    // Set the log section header
    std::string old_section_name = Log::getSection();
    std::string section_name = "C:";
    section_name += identifier.getUniqueName();
    Log::setSection(section_name);
    // Set module specific log settings
    auto old_settings = set_module_before(identifier.getUniqueName(), instance_config);
    // Build module
    Module* module = module_generator(instance_config, messenger, geo_manager);
    // Reset log
    Log::setSection(old_section_name);
    set_module_after(old_settings);
    // Update execution time
    auto end = std::chrono::steady_clock::now();
    module_execution_time_[module] += static_cast<std::chrono::duration<long double>>(end - start).count();

    // Set the module directory afterwards to catch invalid access in constructor
    module->get_configuration().set<std::string>("_output_dir", output_dir);

    // Store the module and return it to the Module Manager
    return std::make_pair(identifier, module);
}

/**
 * @throws InvalidModuleStateException If the module fails to forward the detector to the base class
 *
 * For detector modules multiple instantiations may be created per section. An instantiation is created for every detector if
 * no selection parameters are provided. Otherwise instantiations are created for every linked detector name and type.
 */
std::vector<std::pair<ModuleIdentifier, Module*>> ModuleManager::create_detector_modules(void* library,
                                                                                         Configuration& config,
                                                                                         Messenger* messenger,
                                                                                         GeometryManager* geo_manager) {
    std::string module_name = config.getName();
    LOG(DEBUG) << "Creating instantions for detector module " << module_name;

    // Create the basic identifier
    std::string identifier;
    if(!config.get<std::string>("input").empty()) {
        identifier += "_";
        identifier += config.get<std::string>("input");
    }
    if(!config.get<std::string>("output").empty()) {
        identifier += "_";
        identifier += config.get<std::string>("output");
    }

    // Open the library and get the module generator function
    void* generator = dlsym(library, ALLPIX_GENERATOR_FUNCTION);
    // If the generator function was not found, throw an error
    if(generator == nullptr) {
        LOG(ERROR) << "Module library is invalid or outdated: required interface function not found!";
        throw allpix::DynamicLibraryError(module_name);
    }
    // Convert to correct generator function
    auto module_generator =
        reinterpret_cast<Module* (*)(Configuration&, Messenger*, std::shared_ptr<Detector>)>(generator); // NOLINT

    // Handle empty type and name arrays:
    bool instances_created = false;
    std::vector<std::pair<std::shared_ptr<Detector>, ModuleIdentifier>> instantiations;

    // Create all names first with highest priority
    std::set<std::string> module_names;
    if(config.has("name")) {
        std::vector<std::string> names = config.getArray<std::string>("name");
        for(auto& name : names) {
            auto det = geo_manager->getDetector(name);
            instantiations.emplace_back(det, ModuleIdentifier(module_name, det->getName() + identifier, 0));

            // Save the name (to not instantiate it again later)
            module_names.insert(name);
        }
        instances_created = !names.empty();
    }

    // Then create all types that are not yet name instantiated
    if(config.has("type")) {
        std::vector<std::string> types = config.getArray<std::string>("type");
        for(auto& type : types) {
            auto detectors = geo_manager->getDetectorsByType(type);

            for(auto& det : detectors) {
                // Skip all that were already added by name
                if(module_names.find(det->getName()) != module_names.end()) {
                    continue;
                }

                instantiations.emplace_back(det, ModuleIdentifier(module_name, det->getName() + identifier, 1));
            }
        }
        instances_created = !types.empty();
    }

    // Create for all detectors if no name / type provided
    if(!instances_created) {
        auto detectors = geo_manager->getDetectors();

        for(auto& det : detectors) {
            instantiations.emplace_back(det, ModuleIdentifier(module_name, det->getName() + identifier, 2));
        }
    }

    // Construct instantiations from the list of requests
    std::vector<std::pair<ModuleIdentifier, Module*>> module_list;
    for(auto& instance : instantiations) {
        LOG(DEBUG) << "Creating detector instantiation " << instance.second.getUniqueName();
        // Get current time
        auto start = std::chrono::steady_clock::now();

        // Create and add module instance config
        Configuration& instance_config = conf_manager_->addInstanceConfiguration(instance.second, config);

        // Add internal module config
        std::string output_dir;
        output_dir = instance_config.get<std::string>("_global_dir");
        output_dir += "/";
        std::string path_mod_name = instance.second.getUniqueName();
        std::replace(path_mod_name.begin(), path_mod_name.end(), ':', '/');
        output_dir += path_mod_name;

        // Set the log section header
        std::string old_section_name = Log::getSection();
        std::string section_name = "C:";
        section_name += instance.second.getUniqueName();
        Log::setSection(section_name);
        // Set module specific log settings
        auto old_settings = set_module_before(instance.second.getUniqueName(), instance_config);
        // Build module
        Module* module = module_generator(instance_config, messenger, instance.first);
        // Reset logging
        Log::setSection(old_section_name);
        set_module_after(old_settings);
        // Update execution time
        auto end = std::chrono::steady_clock::now();
        module_execution_time_[module] += static_cast<std::chrono::duration<long double>>(end - start).count();

        // Set the module directory afterwards to catch invalid access in constructor
        module->get_configuration().set<std::string>("_output_dir", output_dir);

        // Check if the module called the correct base class constructor
        if(module->getDetector().get() != instance.first.get()) {
            throw InvalidModuleStateException(
                "Module " + module_name +
                " does not call the correct base Module constructor: the provided detector should be forwarded");
        }

        // Store the module
        module_list.emplace_back(instance.second, module);
    }

    return module_list;
}

// Helper functions to set the module specific log settings if necessary
std::tuple<LogLevel, LogFormat> ModuleManager::set_module_before(const std::string&, const Configuration& config) {
    // Set new log level if necessary
    LogLevel prev_level = Log::getReportingLevel();
    if(config.has("log_level")) {
        auto log_level_string = config.get<std::string>("log_level");
        std::transform(log_level_string.begin(), log_level_string.end(), log_level_string.begin(), ::toupper);
        try {
            LogLevel log_level = Log::getLevelFromString(log_level_string);
            if(log_level != prev_level) {
                LOG(TRACE) << "Local log level is set to " << log_level_string;
                Log::setReportingLevel(log_level);
            }
        } catch(std::invalid_argument& e) {
            throw InvalidValueError(config, "log_level", e.what());
        }
    }

    // Set new log format if necessary
    LogFormat prev_format = Log::getFormat();
    if(config.has("log_format")) {
        auto log_format_string = config.get<std::string>("log_format");
        std::transform(log_format_string.begin(), log_format_string.end(), log_format_string.begin(), ::toupper);
        try {
            LogFormat log_format = Log::getFormatFromString(log_format_string);
            if(log_format != prev_format) {
                LOG(TRACE) << "Local log format is set to " << log_format_string;
                Log::setFormat(log_format);
            }
        } catch(std::invalid_argument& e) {
            throw InvalidValueError(config, "log_format", e.what());
        }
    }

    return std::make_tuple(prev_level, prev_format);
}
void ModuleManager::set_module_after(std::tuple<LogLevel, LogFormat> prev) {
    // Reset the previous log level
    LogLevel cur_level = Log::getReportingLevel();
    LogLevel old_level = std::get<0>(prev);
    if(cur_level != old_level) {
        Log::setReportingLevel(old_level);
        LOG(TRACE) << "Reset log level to global level of " << Log::getStringFromLevel(old_level);
    }

    // Reset the previous log format
    LogFormat cur_format = Log::getFormat();
    LogFormat old_format = std::get<1>(prev);
    if(cur_format != old_format) {
        Log::setFormat(old_format);
        LOG(TRACE) << "Reset log format to global level of " << Log::getStringFromFormat(old_format);
    }
}

/**
 * Sets the section header and logging settings before executing the  \ref Module::init() function.
 *  \ref Module::reset_delegates() "Resets" the delegates and the logging after initialization.
 */
void ModuleManager::init(RandomNumberGenerator& seeder) {
    auto start_time = std::chrono::steady_clock::now();
    LOG_PROGRESS(STATUS, "INIT_LOOP") << "Initializing " << modules_.size() << " module instantiations";
    for(auto& module : modules_) {
        LOG_PROGRESS(TRACE, "INIT_LOOP") << "Initializing " << module->get_identifier().getUniqueName();

        // Pass the config manager to this instance
        module->set_config_manager(conf_manager_);

        // Create main ROOT directory for this module class if it does not exists yet
        LOG(TRACE) << "Creating and accessing ROOT directory";
        std::string module_name = module->get_configuration().getName();
        auto* directory = modules_file_->GetDirectory(module_name.c_str());
        if(directory == nullptr) {
            directory = modules_file_->mkdir(module_name.c_str());
            if(directory == nullptr) {
                throw RuntimeError("Cannot create or access overall ROOT directory for module " + module_name);
            }
        }
        directory->cd();

        // Create local directory for this instance
        TDirectory* local_directory = nullptr;
        if(module->get_identifier().getIdentifier().empty()) {
            local_directory = directory;
        } else {
            local_directory = directory->mkdir(module->get_identifier().getIdentifier().c_str());
            if(local_directory == nullptr) {
                throw RuntimeError("Cannot create or access local ROOT directory for module " + module->getUniqueName());
            }
        }

        // Change to the directory and save it in the module
        local_directory->cd();
        module->set_ROOT_directory(local_directory);

        // Set the RNG to be used by the module initialization
        module->set_random_generator(&seeder);

        // Get current time
        auto start = std::chrono::steady_clock::now();
        // Set init module section header
        std::string old_section_name = Log::getSection();
        std::string section_name = "I:";
        section_name += module->get_identifier().getUniqueName();
        Log::setSection(section_name);
        // Set module specific settings
        auto old_settings = set_module_before(module->get_identifier().getUniqueName(), module->get_configuration());
        // Change to our ROOT directory
        module->getROOTDirectory()->cd();
        // Init module
        module->init();
        // Reset logging
        Log::setSection(old_section_name);
        set_module_after(old_settings);
        // Update execution time
        auto end = std::chrono::steady_clock::now();
        module_execution_time_[module.get()] += static_cast<std::chrono::duration<long double>>(end - start).count();

        // Reset the random number generator for this module
        module->set_random_generator(nullptr);
    }
    LOG_PROGRESS(STATUS, "INIT_LOOP") << "Initialized " << modules_.size() << " module instantiations";
    auto end_time = std::chrono::steady_clock::now();
    total_time_ += static_cast<std::chrono::duration<long double>>(end_time - start_time).count();
}

/**
 * Initializes the thread pool and executes each event in parallel.
 */
void ModuleManager::run(RandomNumberGenerator& seeder) {
    using namespace std::chrono_literals;

<<<<<<< HEAD
    Configuration& global_config = conf_manager_->getGlobalConfiguration();
    size_t threads_num;
=======
    global_config.setDefault("experimental_multithreading", false);

    // Default to no additional thread without multithreading
    unsigned int threads_num = 0;
>>>>>>> 61ba5a64

    // See if we can run in parallel with how many workers
    if(multithreading_flag_ && can_parallelize_) {
        // Try to fetch a suitable number of workers if multithreading is enabled
        auto available_hardware_concurrency = std::thread::hardware_concurrency();
        if(available_hardware_concurrency > 0u) {
            // Try to be graceful and leave one core out if the number of workers was not specified
            available_hardware_concurrency -= 1u;
        }
        threads_num = global_config.get<unsigned int>("workers", std::max(available_hardware_concurrency, 1u));
        if(threads_num == 0) {
            throw InvalidValueError(global_config, "workers", "number of workers should be strictly more than zero");
        }
<<<<<<< HEAD
        LOG(STATUS) << "Multithreading enabled, processing events in parallel on " << threads_num << " worker threads";

        if(threads_num > std::thread::hardware_concurrency()) {
            LOG(WARNING) << "Using more workers (" << threads_num << ") than supported concurrent threads on this system ("
                         << std::thread::hardware_concurrency() << ") may impact simulation performance";
        }

        // Adjust the modules buffer size according to the number of threads used
        BufferedModule::set_max_buffer_size(128 * threads_num);
    } else {
        // Issue a warning in case MT was requested but we can't actually run in MT
        if(multithreading_flag_ && !can_parallelize_) {
            global_config.set<bool>("multithreading", false);
            LOG(WARNING) << "Multithreading disabled since the current module configuration doesn't support it";
        }

        // Default to no additional thread without multithreading
        threads_num = 0;
=======
        LOG(WARNING) << "Experimental multithreading enabled - using " << threads_num << " worker threads.";
        --threads_num;
>>>>>>> 61ba5a64
    }
    global_config.set<size_t>("workers", threads_num);

    // Creates the thread pool
    LOG(TRACE) << "Initializing thread pool with " << threads_num << " thread";
    auto initialize_function =
        [log_level = Log::getReportingLevel(), log_format = Log::getFormat(), modules_list = modules_]() {
            // Initialize the threads to the same log level and format as the master setting
            Log::setReportingLevel(log_level);
            Log::setFormat(log_format);

            // Call per-thread initialization of each module
            for(auto& module : modules_list) {
                module->initializeThread();
            }
        };

    // Finalize modules for each thread
    auto finalize_function = [modules_list = modules_]() {
        for(auto& module : modules_list) {
            module->finalizeThread();
        }
    };

    // Push 128 events for each worker to maintain enough work
    auto max_queue_size = threads_num * 128;
    std::unique_ptr<ThreadPool> thread_pool =
        std::make_unique<ThreadPool>(threads_num, max_queue_size, initialize_function, finalize_function);

    // Record the run stage total time
    auto start_time = std::chrono::steady_clock::now();

    // Push all events to the thread pool
    std::atomic<uint64_t> finished_events{0};
    global_config.setDefault<uint64_t>("number_of_events", 1u);
    auto number_of_events = global_config.get<uint64_t>("number_of_events");
    for(uint64_t i = 1; i <= number_of_events; i++) {
        // Check if run was aborted and stop pushing extra events to the threadpool
        if(terminate_) {
            LOG(INFO) << "Interrupting event loop after " << i << " events because of request to terminate";
            thread_pool->destroy();
            global_config.set<uint64_t>("number_of_events", finished_events);
            break;
        }

        // Get a new seed for the new event
        uint64_t seed = seeder();

        auto event_function = [this, number_of_events, event_num = i, event_seed = seed, &finished_events]() mutable {
            // The RNG to be used by all events running on this thread
            static thread_local RandomNumberGenerator random_engine;

            // Create the event data
            std::shared_ptr<Event> event = std::make_shared<Event>(*this->messenger_, event_num, event_seed);
            event->set_and_seed_random_engine(&random_engine);

            for(auto& module : modules_) {
                LOG_PROGRESS(TRACE, "EVENT_LOOP")
                    << "Running event " << event->number << " [" << module->get_identifier().getUniqueName() << "]";

                // Check if the module is satisfied to run
                if(!module->check_delegates(this->messenger_, event.get())) {
                    LOG(TRACE) << "Not all required messages are received for " << module->get_identifier().getUniqueName()
                               << ", skipping module!";
                    module->skip_event(event->number);
                    continue;
                }

                // Get current time
                auto start = std::chrono::steady_clock::now();

                // Set run module section header
                std::string old_section_name = Log::getSection();
                uint64_t old_event_num = Log::getEventNum();
                std::string section_name = "R:";
                section_name += module->get_identifier().getUniqueName();
                Log::setSection(section_name);
                Log::setEventNum(event->number);

                // Set module specific settings
                auto old_settings =
                    ModuleManager::set_module_before(module->get_identifier().getUniqueName(), module->get_configuration());

                // Run module
                try {
                    if(module->is_buffered()) {
                        auto buffered_module = static_cast<BufferedModule*>(module.get());
                        buffered_module->run_in_order(event);
                    } else {
                        module->run(event.get());
                    }
                } catch(const EndOfRunException& e) {
                    // Terminate if the module threw the EndOfRun request exception:
                    LOG(WARNING) << "Request to terminate:" << std::endl << e.what();
                    this->terminate_ = true;
                }

                // Reset logging
                Log::setSection(old_section_name);
                Log::setEventNum(old_event_num);
                ModuleManager::set_module_after(old_settings);

                // Update execution time
                auto end = std::chrono::steady_clock::now();
                std::lock_guard<std::mutex> stat_lock{event->stats_mutex_};
                this->module_execution_time_[module.get()] +=
                    static_cast<std::chrono::duration<long double>>(end - start).count();
            }

            finished_events++;
            LOG_PROGRESS(STATUS, "EVENT_LOOP") << "Finished " << finished_events << " of " << number_of_events << " events";
        };
        thread_pool->submit(event_function);
        thread_pool->checkException();
    }

    LOG(TRACE) << "All events have been initialized. Waiting for thread pool to finish...";

    // Wait for workers to finish
    thread_pool->wait();

    // Check exception for last events
    thread_pool->checkException();

    LOG_PROGRESS(STATUS, "EVENT_LOOP") << "Finished run of " << finished_events << " events";
    auto end_time = std::chrono::steady_clock::now();
    total_time_ += static_cast<std::chrono::duration<long double>>(end_time - start_time).count();

    LOG(TRACE) << "Destroying thread pool";
}

static std::string seconds_to_time(long double seconds) {
    auto duration = std::chrono::duration<long long>(static_cast<long long>(std::round(seconds)));

    std::string time_str;
    auto hours = std::chrono::duration_cast<std::chrono::hours>(duration);
    duration -= hours;
    if(hours.count() > 0) {
        time_str += std::to_string(hours.count());
        time_str += " hours ";
    }
    auto minutes = std::chrono::duration_cast<std::chrono::minutes>(duration);
    duration -= minutes;
    if(minutes.count() > 0) {
        time_str += std::to_string(minutes.count());
        time_str += " minutes ";
    }
    time_str += std::to_string(duration.count());
    time_str += " seconds";

    return time_str;
}

/**
 * Sets the section header and logging settings before executing the  \ref Module::finalize() function. Reset the logging
 * after finalization. No method will be called after finalizing the module (except the destructor).
 */
void ModuleManager::finalize() {
    auto start_time = std::chrono::steady_clock::now();
    LOG_PROGRESS(TRACE, "FINALIZE_LOOP") << "Finalizing module instantiations";
    for(auto& module : modules_) {
        LOG_PROGRESS(TRACE, "FINALIZE_LOOP") << "Finalizing " << module->get_identifier().getUniqueName();

        // Get current time
        auto start = std::chrono::steady_clock::now();
        // Set finalize module section header
        std::string old_section_name = Log::getSection();
        std::string section_name = "F:";
        section_name += module->get_identifier().getUniqueName();
        Log::setSection(section_name);
        // Set module specific settings
        auto old_settings = set_module_before(module->get_identifier().getUniqueName(), module->get_configuration());
        // Change to our ROOT directory
        module->getROOTDirectory()->cd();
        // Finalize module
        if(module->is_buffered()) {
            auto buffered_module = static_cast<BufferedModule*>(module.get());
            buffered_module->finalize_buffer();
        } else {
            module->finalize();
        }
        // Remove the pointer to the ROOT directory after finalizing
        module->set_ROOT_directory(nullptr);
        // Remove the config manager
        module->set_config_manager(nullptr);
        // Reset logging
        Log::setSection(old_section_name);
        set_module_after(old_settings);
        // Update execution time
        auto end = std::chrono::steady_clock::now();
        module_execution_time_[module.get()] += static_cast<std::chrono::duration<long double>>(end - start).count();
    }
    // Close module ROOT file
    modules_file_->Close();
    LOG_PROGRESS(STATUS, "FINALIZE_LOOP") << "Finalization completed";
    auto end_time = std::chrono::steady_clock::now();
    total_time_ += static_cast<std::chrono::duration<long double>>(end_time - start_time).count();

    // Find the slowest module, and accumulate the total run-time for all modules
    long double slowest_time = 0, total_module_time = 0;
    std::string slowest_module;
    for(auto& module_time : module_execution_time_) {
        total_module_time += module_time.second;
        if(module_time.second > slowest_time) {
            slowest_time = module_time.second;
            slowest_module = module_time.first->getUniqueName();
        }
    }
    LOG(STATUS) << "Executed " << modules_.size() << " instantiations in " << seconds_to_time(total_time_) << ", spending "
                << std::round((100 * slowest_time) / std::max(1.0l, total_module_time))
                << "% of time in slowest instantiation " << slowest_module;
    for(auto& module : modules_) {
        LOG(INFO) << " Module " << module->getUniqueName() << " took " << module_execution_time_[module.get()] << " seconds";
    }

    Configuration& global_config = conf_manager_->getGlobalConfiguration();
    long double processing_time = 0;
    auto total_events = global_config.get<uint64_t>("number_of_events");
    if(total_events > 0) {
        processing_time = std::round((1000 * total_time_) / total_events);
    }

    LOG(STATUS) << "Average processing time is \x1B[1m" << processing_time << " ms/event\x1B[0m, event generation at \x1B[1m"
                << std::round(global_config.get<double>("number_of_events") / total_time_) << " Hz\x1B[0m";

    if(global_config.get<unsigned int>("workers") > 0) {
        auto event_processing_time = std::round(processing_time * global_config.get<unsigned int>("workers"));
        LOG(STATUS) << "This corresponds to a processing time of \x1B[1m" << event_processing_time
                    << " ms/event\x1B[0m per worker";
    }
}

/**
 * All modules in the event loop continue to finish the current event
 */
void ModuleManager::terminate() {
    terminate_ = true;
}<|MERGE_RESOLUTION|>--- conflicted
+++ resolved
@@ -596,15 +596,10 @@
 void ModuleManager::run(RandomNumberGenerator& seeder) {
     using namespace std::chrono_literals;
 
-<<<<<<< HEAD
     Configuration& global_config = conf_manager_->getGlobalConfiguration();
-    size_t threads_num;
-=======
-    global_config.setDefault("experimental_multithreading", false);
 
     // Default to no additional thread without multithreading
-    unsigned int threads_num = 0;
->>>>>>> 61ba5a64
+    size_t threads_num = 0;
 
     // See if we can run in parallel with how many workers
     if(multithreading_flag_ && can_parallelize_) {
@@ -618,7 +613,6 @@
         if(threads_num == 0) {
             throw InvalidValueError(global_config, "workers", "number of workers should be strictly more than zero");
         }
-<<<<<<< HEAD
         LOG(STATUS) << "Multithreading enabled, processing events in parallel on " << threads_num << " worker threads";
 
         if(threads_num > std::thread::hardware_concurrency()) {
@@ -634,13 +628,6 @@
             global_config.set<bool>("multithreading", false);
             LOG(WARNING) << "Multithreading disabled since the current module configuration doesn't support it";
         }
-
-        // Default to no additional thread without multithreading
-        threads_num = 0;
-=======
-        LOG(WARNING) << "Experimental multithreading enabled - using " << threads_num << " worker threads.";
-        --threads_num;
->>>>>>> 61ba5a64
     }
     global_config.set<size_t>("workers", threads_num);
 
