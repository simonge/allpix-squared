--- conflicted
+++ resolved
@@ -53,16 +53,8 @@
 
 void Detector::set_model(std::shared_ptr<DetectorModel> model) {
     model_ = std::move(model);
-<<<<<<< HEAD
-    electric_field_.setModelParameters(model_->getPixelSize(),
-                                       {model_->getSensorCenter().z() - model_->getSensorSize().z() / 2,
-                                        model_->getSensorCenter().z() + model_->getSensorSize().z() / 2});
-    doping_profile_.setModelParameters(model_->getPixelSize(),
-                                       {model_->getSensorCenter().z() - model_->getSensorSize().z() / 2,
-                                        model_->getSensorCenter().z() + model_->getSensorSize().z() / 2});
-=======
     electric_field_.set_model_parameters(model_->getSensorCenter(), model_->getSensorSize(), model_->getPixelSize());
->>>>>>> 99ac9ae8
+    doping_profile_.set_model_parameters(model_->getSensorCenter(), model_->getSensorSize(), model_->getPixelSize());
     magnetic_field_on_ = false;
     build_transform();
 }
