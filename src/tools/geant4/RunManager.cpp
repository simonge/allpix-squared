/**
 * @file
 * @brief Implementation of RunManager
 * @copyright Copyright (c) 2019-2021 CERN and the Allpix Squared authors.
 * This software is distributed under the terms of the MIT License, copied verbatim in the file "LICENSE.md".
 * In applying this license, CERN does not waive the privileges and immunities granted to it by virtue of its status as an
 * Intergovernmental Organization or submit itself to any jurisdiction.
 */

#include "RunManager.hpp"
#include "G4LoggingDestination.hpp"

#include <G4UImanager.hh>

<<<<<<< HEAD
using namespace allpix;

RunManager::RunManager() {
    G4UImanager* ui_g4 = G4UImanager::GetUIpointer();
    ui_g4->SetCoutDestination(G4LoggingDestination::getInstance());
}

void RunManager::BeamOn(G4int n_event, const char* macro_file, G4int n_select) { // NOLINT
    if(!fakeRun) {
        // Create a new engine with the same type as the default engine
        if(event_random_engine_ == nullptr) {
            // Remember the default RNG engine before replacing it so we can use it later.
            master_random_engine_ = G4Random::getTheEngine();

            if(dynamic_cast<const CLHEP::HepJamesRandom*>(master_random_engine_) != nullptr) {
                event_random_engine_ = new CLHEP::HepJamesRandom;
            }
            if(dynamic_cast<const CLHEP::MixMaxRng*>(master_random_engine_) != nullptr) {
                event_random_engine_ = new CLHEP::MixMaxRng;
            }
            if(dynamic_cast<const CLHEP::RanecuEngine*>(master_random_engine_) != nullptr) {
                event_random_engine_ = new CLHEP::RanecuEngine;
            }
            if(dynamic_cast<const CLHEP::Ranlux64Engine*>(master_random_engine_) != nullptr) {
                event_random_engine_ = new CLHEP::Ranlux64Engine;
            }
            if(dynamic_cast<const CLHEP::MTwistEngine*>(master_random_engine_) != nullptr) {
                event_random_engine_ = new CLHEP::MTwistEngine;
            }
            if(dynamic_cast<const CLHEP::DualRand*>(master_random_engine_) != nullptr) {
                event_random_engine_ = new CLHEP::DualRand;
            }
            if(dynamic_cast<const CLHEP::RanluxEngine*>(master_random_engine_) != nullptr) {
                event_random_engine_ = new CLHEP::RanluxEngine;
            }
            if(dynamic_cast<const CLHEP::RanshiEngine*>(master_random_engine_) != nullptr) {
                event_random_engine_ = new CLHEP::RanshiEngine;
            }
=======
#include <array>
>>>>>>> 93eabd73

using namespace allpix;

void RunManager::Run(G4int n_event, uint64_t seed1, uint64_t seed2) { // NOLINT

    // Set the event seeds - with a zero-terminated list:
    std::array<long, 3> seeds{static_cast<long>(seed1 % LONG_MAX), static_cast<long>(seed2 % LONG_MAX), 0};
    G4Random::setTheSeeds(&seeds[0], -1);

    // Call the RunManager's BeamOn
    G4RunManager::BeamOn(n_event);
}<|MERGE_RESOLUTION|>--- conflicted
+++ resolved
@@ -10,52 +10,15 @@
 #include "RunManager.hpp"
 #include "G4LoggingDestination.hpp"
 
+#include <array>
+
 #include <G4UImanager.hh>
-
-<<<<<<< HEAD
 using namespace allpix;
 
 RunManager::RunManager() {
     G4UImanager* ui_g4 = G4UImanager::GetUIpointer();
     ui_g4->SetCoutDestination(G4LoggingDestination::getInstance());
 }
-
-void RunManager::BeamOn(G4int n_event, const char* macro_file, G4int n_select) { // NOLINT
-    if(!fakeRun) {
-        // Create a new engine with the same type as the default engine
-        if(event_random_engine_ == nullptr) {
-            // Remember the default RNG engine before replacing it so we can use it later.
-            master_random_engine_ = G4Random::getTheEngine();
-
-            if(dynamic_cast<const CLHEP::HepJamesRandom*>(master_random_engine_) != nullptr) {
-                event_random_engine_ = new CLHEP::HepJamesRandom;
-            }
-            if(dynamic_cast<const CLHEP::MixMaxRng*>(master_random_engine_) != nullptr) {
-                event_random_engine_ = new CLHEP::MixMaxRng;
-            }
-            if(dynamic_cast<const CLHEP::RanecuEngine*>(master_random_engine_) != nullptr) {
-                event_random_engine_ = new CLHEP::RanecuEngine;
-            }
-            if(dynamic_cast<const CLHEP::Ranlux64Engine*>(master_random_engine_) != nullptr) {
-                event_random_engine_ = new CLHEP::Ranlux64Engine;
-            }
-            if(dynamic_cast<const CLHEP::MTwistEngine*>(master_random_engine_) != nullptr) {
-                event_random_engine_ = new CLHEP::MTwistEngine;
-            }
-            if(dynamic_cast<const CLHEP::DualRand*>(master_random_engine_) != nullptr) {
-                event_random_engine_ = new CLHEP::DualRand;
-            }
-            if(dynamic_cast<const CLHEP::RanluxEngine*>(master_random_engine_) != nullptr) {
-                event_random_engine_ = new CLHEP::RanluxEngine;
-            }
-            if(dynamic_cast<const CLHEP::RanshiEngine*>(master_random_engine_) != nullptr) {
-                event_random_engine_ = new CLHEP::RanshiEngine;
-            }
-=======
-#include <array>
->>>>>>> 93eabd73
-
-using namespace allpix;
 
 void RunManager::Run(G4int n_event, uint64_t seed1, uint64_t seed2) { // NOLINT
 
