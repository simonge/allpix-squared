--- conflicted
+++ resolved
@@ -36,21 +36,16 @@
     return charge_;
 }
 
-<<<<<<< HEAD
+long SensorCharge::getSign() const {
+    return static_cast<std::underlying_type<CarrierType>::type>(type_);
+}
+
 double SensorCharge::getGlobalTime() const {
     return global_time_;
 }
 
 double SensorCharge::getLocalTime() const {
     return local_time_;
-=======
-long SensorCharge::getSign() const {
-    return static_cast<std::underlying_type<CarrierType>::type>(type_);
-}
-
-double SensorCharge::getEventTime() const {
-    return event_time_;
->>>>>>> 86f52cc0
 }
 
 void SensorCharge::print(std::ostream& out) const {
