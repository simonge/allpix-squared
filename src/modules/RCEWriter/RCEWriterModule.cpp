/**
 * @file
 * @brief Implementation of RCE Writer Module
 * @copyright Copyright (c) 2017-2019 CERN and the Allpix Squared authors.
 * This software is distributed under the terms of the MIT License, copied verbatim in the file "LICENSE.md".
 * In applying this license, CERN does not waive the privileges and immunities granted to it by virtue of its status as an
 * Intergovernmental Organization or submit itself to any jurisdiction.
 */

#include "RCEWriterModule.hpp"

#include <cassert>
#include <fstream>
#include <stdexcept>

#include <TBranchElement.h>
#include <TClass.h>
#include <TDecompSVD.h>
#include <TDirectory.h>
#include <TMatrixD.h>

#include "core/geometry/HybridPixelDetectorModel.hpp"
#include "core/utils/file.h"
#include "core/utils/log.h"
#include "core/utils/type.h"
#include "core/utils/unit.h"
#include "objects/Object.hpp"
#include "objects/objects.h"

using namespace allpix;

static double compute_model_relative_radlength(const DetectorModel& model) {
    const double X0_SI = Units::get(9.370, "cm");
    const double X0_IN = Units::get(1.211, "cm");

    double total = 0;
    // helper functions to add component to total length w/ logging
    auto add = [&](const char* what, double X0, double x) {
        double xX0 = x / X0;
        LOG(DEBUG) << "  " << what << " x/X0 = " << Units::display(x, {"um", "mm", "cm"}) << "/"
                   << Units::display(X0, {"um", "mm", "cm", "m"}) << " = " << xX0;
        total += xX0;
    };

    LOG(DEBUG) << "model '" << model.getType() << "' radiation length:";

    // compute contributions from sensor and chip
    add("sensor", X0_SI, model.getSensorSize().z());
    add("chip", X0_SI, model.getChipSize().z());

    // compute contributions from bumps if available
    const auto* hybrid = dynamic_cast<const HybridPixelDetectorModel*>(&model);
    if(hybrid != nullptr) {
        // average the bump material over the full pixel size.
        auto bump_radius = std::max(hybrid->getBumpSphereRadius(), hybrid->getBumpCylinderRadius());
        auto bump_height = hybrid->getBumpHeight();
        auto area_bump = M_PI * bump_radius * bump_radius;
        auto area_pixel = hybrid->getPixelSize().x() * hybrid->getPixelSize().y();
        // volume_bump = area_bump * thickness = area_pixel * effective_thickness
        auto relative_area = area_bump / area_pixel;
        LOG(DEBUG) << "  bump_height = " << Units::display(bump_height, "um") << " relative_area = " << relative_area;
        // TODO use typical solder combination instead of just indium
        add("bumps", X0_IN, relative_area * bump_height);
    }

    // TODO consider also support layers after material handling has been clarified

    LOG(DEBUG) << "  total x/X0 = " << total;
    return total;
}

// The Proteus sensor type is not identical w/ the Allpix² model since the
// latter only defines the geometry while the former also includes some
// digitization information. This leads to the situation where detectors
// with the same model can end up as different sensor types.

namespace {
    struct sensor_type {
        std::shared_ptr<const DetectorModel> model = nullptr;
        std::string name;
        std::string measurement = "pixel_binary";
        int value_max = (1 << 15); // ~32k, raw charge w/o digitization
    };
} // namespace

// Return the Proteus sensor type for each detector.
static std::vector<sensor_type>
list_sensor_types(const std::vector<std::string>& names, GeometryManager& geo_mgr, ConfigManager& cfg_mgr) {
    std::vector<sensor_type> sensor_types;

    for(const auto& name : names) {
        // Define a default sensor config
        sensor_type st;
        st.model = geo_mgr.getDetector(name)->getModel();
        st.name = st.model->getType();

        // Search for a corresponding digitizer configuration
        for(const auto& cfg : cfg_mgr.getInstanceConfigurations()) {
            const auto& module = cfg.getName();
            const auto& identifier = cfg.get<std::string>("identifier");

            // NOTE
            // Apart from the detector name, the identifier can contain
            // additional input/output components. In that case, the
            // configuration is a bit more complicated and can probably not
            // be translated to a simplified Proteus configuration anyways.
            // So, no need to check for that. (Thanks, Simon).

            // _linearX name because digitizer only supports linear ADC map
            if((module == "DefaultDigitizer") and (identifier == name)) {
                auto adc_resolution = cfg.get<int>("adc_resolution", 0);
                if(adc_resolution == 1) {
                    // binary pixels
                    st.name += "_linear1";
                    st.measurement = "pixel_binary";
                    st.value_max = 1;
                } else if(1 < adc_resolution) {
                    // pixel w/ digitized charge measurement
                    st.name += "_linear" + std::to_string(adc_resolution);
                    st.measurement = "pixel_tot";
                    st.value_max = (1 << adc_resolution) - 1;
                } else {
                    // no digitization, use defaults
                    st.name += "_raw";
                }
                // config can only appear once
                break;
            }
        }
        sensor_types.push_back(std::move(st));
    }
    return sensor_types;
}

static void print_device_sensor_type(std::ostream& os, const sensor_type& sensor_type) {
    const DetectorModel& model = *sensor_type.model;

    os << "[sensor_types." << sensor_type.name << "]\n";
    os << "cols = " << model.getNPixels().x() << "\n";
    os << "rows = " << model.getNPixels().y() << "\n";
    // TODO add timestamp_{min,max} once the timing is supported by digitizer
    os << "value_max = " << sensor_type.value_max << "\n";
    os << "pitch_col = " << model.getPixelSize().x() << "\n";
    os << "pitch_row = " << model.getPixelSize().y() << "\n";
    // TODO add pitch_timestamp once timing is supported by digitizer
    // thickness is the active thickness
    os << "thickness = " << model.getSensorSize().z() << "\n";
    // relative radiation length is for all material in the beam
    os << "x_x0 = " << compute_model_relative_radlength(model) << "\n";
    os << "measurement = \"" << sensor_type.measurement << "\"\n";
    os << "\n";
}

static void print_device_sensor(std::ostream& os, const std::string& name, const sensor_type& sensor_type) {
    os << "[[sensors]]\n";
    os << "name = \"" << name << "\"\n";
    os << "type = \"" << sensor_type.name << "\"\n";
    os << "\n";
}

static void
print_device(std::ostream& os, const std::vector<std::string>& names, GeometryManager& geo_mgr, ConfigManager& cfg_mgr) {
    // sensor type for each detector
    std::vector<sensor_type> sensor_types = list_sensor_types(names, geo_mgr, cfg_mgr);
    // reduce to unique sensor types
    std::vector<sensor_type> unique_types = sensor_types;
    std::sort(unique_types.begin(), unique_types.end(), [](const auto& a, const auto& b) { return a.name < b.name; });
    unique_types.erase(
        std::unique(unique_types.begin(), unique_types.end(), [](const auto& a, const auto& b) { return a.name == b.name; }),
        unique_types.end());

    for(const auto& sensor_type : unique_types) {
        print_device_sensor_type(os, sensor_type);
    }
    for(size_t i = 0; i < std::min(names.size(), sensor_types.size()); ++i) {
        print_device_sensor(os, names[i], sensor_types[i]);
    }
}

/** Orthogonalize the coordinates definition using singular value decomposition.
 *
 * \param unit_u  Unit vector along the first local axis
 * \param unit_v  Unit vector along the second local axis
 *
 * The third local axis is derived from the first two by assuming a right-handed
 * coordinate system. The resulting rotation matrix is then orthogonalized
 * by finding the closest orthogonal matrix.
 */
static void orthogonalize(ROOT::Math::XYZVector& unit_u, ROOT::Math::XYZVector& unit_v) {
    // definition of a right-handed coordinate system
    auto unit_w = unit_u.Cross(unit_v);
    // resulting local-to-global rotation matrix
    TMatrixD rot(3, 3);
    rot(0, 0) = unit_u.x();
    rot(1, 0) = unit_u.y();
    rot(2, 0) = unit_u.z();
    rot(0, 1) = unit_v.x();
    rot(1, 1) = unit_v.y();
    rot(2, 1) = unit_v.z();
    rot(0, 2) = unit_w.x();
    rot(1, 2) = unit_w.y();
    rot(2, 2) = unit_w.z();
    // decompose
    TDecompSVD svd(rot);
    svd.Decompose();
    // nearest orthogonal matrix is defined by unit singular values
    rot = svd.GetU() * TMatrixD(svd.GetV()).T();

    unit_u.SetXYZ(rot(0, 0), rot(1, 0), rot(2, 0));
    unit_v.SetXYZ(rot(0, 1), rot(1, 1), rot(2, 1));
}

static void print_geometry_sensor(std::ostream& os, int index, const Detector& detector) {
    // Proteus uses the lower-left pixel edge closest to the geometric center
    // of the active pixel matrix as the reference position.
    // The position must be given in global coordinates
    auto size = detector.getModel()->getNPixels();
    auto pitch = detector.getModel()->getPixelSize();
    // pixel index in allpix is pixel center, i.e. pixel goes from (-0.5, 0.5)
    auto off_u = pitch.x() * (std::round(size.x() / 2.0) - 0.5);
    auto off_v = pitch.y() * (std::round(size.y() / 2.0) - 0.5);
    auto offset = detector.getGlobalPosition({off_u, off_v, 0});

    // Proteus defines the orientation of the sensor using two unit vectors
    // along the two local axes of the active matrix as seen in the global
    // system.
    // They are computed as difference vectors here to avoid a dependency
    // on the transformation implementation (which has led to errors before).
    auto zero = detector.getGlobalPosition({0, 0, 0});
    auto unit_u = (detector.getGlobalPosition({1, 0, 0}) - zero).Unit();
    auto unit_v = (detector.getGlobalPosition({0, 1, 0}) - zero).Unit();
    // try to fix round-off issues
    orthogonalize(unit_u, unit_v);

    os << "[[sensors]]\n";
    os << "id = " << index << '\n';
    os << "offset = [" << offset.x() << ", " << offset.y() << ", " << offset.z() << "]\n";
    os << "unit_u = [" << unit_u.x() << ", " << unit_u.y() << ", " << unit_u.z() << "]\n";
    os << "unit_v = [" << unit_v.x() << ", " << unit_v.y() << ", " << unit_v.z() << "]\n";
    os << '\n';
}

static void
print_geometry(std::ostream& os, const std::vector<std::string>& names, GeometryManager& geo_mgr, ConfigManager& cfg_mgr) {
    // extract (optional) beam information
    for(const auto& cfg : cfg_mgr.getModuleConfigurations()) {
        if(cfg.getName() == "DepositionGeant4") {
            auto energy = cfg.get<double>("source_energy", 0.0);
            auto dir = cfg.get<ROOT::Math::XYZVector>("beam_direction", {0, 0, 1});
            auto div = cfg.get<ROOT::Math::XYVector>("beam_divergence", {0, 0});

            os << "[beam]\n";
            os << "energy = " << energy / Units::get(1, "GeV") << "\n";
            os << "slope = [" << dir.x() / dir.z() << ", " << dir.y() / dir.z() << "]\n";
            os << "divergence = [" << div.x() << ", " << div.y() << "]\n";
            os << "\n";

            // deposition module is a unique module that appears at most once
            break;
        }
    }

    // per-detector geometry
    int identifier = 0;
    for(const auto& name : names) {
        print_geometry_sensor(os, identifier, *geo_mgr.getDetector(name));
        identifier += 1;
    }
}

static void write_proteus_config(const std::string& device_path,
                                 const std::string& geometry_path,
                                 const std::vector<std::string>& names,
                                 GeometryManager& geo_mgr,
                                 ConfigManager& cfg_mgr) {
    std::ofstream device_file(device_path);
    std::ofstream geometry_file(geometry_path);

    // ensure float values are not printed as integers
    device_file << std::showpoint;
    geometry_file << std::showpoint;
    // need full precision for geometry unit vector components
    geometry_file << std::setprecision(std::numeric_limits<double>::max_digits10);

    // device config
    // TODO use path relative to the device file
    device_file << "geometry = \"" << get_canonical_path(geometry_path) << "\"\n";
    device_file << '\n';
    print_device(device_file, names, geo_mgr, cfg_mgr);

    // geometry config
    print_geometry(geometry_file, names, geo_mgr, cfg_mgr);
}

RCEWriterModule::RCEWriterModule(Configuration& config, Messenger* messenger, GeometryManager* geo_mgr)
<<<<<<< HEAD
    : BufferedModule<RCEWriterModuleData>(config), geo_mgr_(geo_mgr) {
=======
    : WriterModule(config), geo_mgr_(geo_mgr) {
    // Enable parallelization of this module if multithreading is enabled
    enable_parallelization();

>>>>>>> 10052dac
    assert(messenger && "messenger must be non-null");
    assert(geo_mgr && "geo_mgr must be non-null");

    // Bind to PixelHitMessage
    messenger->bindMulti<PixelHitMessage>(this, MsgFlags::REQUIRED);

    config_.setDefault("file_name", "rce-data.root");
    // Use default names in Proteus
    config_.setDefault("device_file", "device.toml");
    config_.setDefault("geometry_file", "geometry.toml");
}

void RCEWriterModule::init() {
    // We need a sorted list of names to assign monotonic, numeric ids
    std::vector<std::string> detector_names;
    for(const auto& detector : geo_mgr_->getDetectors()) {
        detector_names.push_back(detector->getName());
    }
    std::sort(detector_names.begin(), detector_names.end());

    // Open output data file
    std::string path_data = createOutputFile(add_file_extension(config_.get<std::string>("file_name"), "root"));
    output_file_ = std::make_unique<TFile>(path_data.c_str(), "RECREATE");
    output_file_->cd();

    // Initialize the events tree
    event_tree_ = new TTree("Event", "");
    event_tree_->Branch("TimeStamp", &timestamp_);
    event_tree_->Branch("FrameNumber", &frame_number_);
    event_tree_->Branch("TriggerTime", &trigger_time_);
    event_tree_->Branch("TriggerOffset", &trigger_offset_);
    event_tree_->Branch("TriggerInfo", &trigger_info_);
    event_tree_->Branch("Invalid", &invalid_);

    // For each detector name, initialize an instance of SensorData
    int det_index = 0;
    for(const auto& detector_name : detector_names) {
        auto& sensor = sensors_[detector_name];

        LOG(TRACE) << "Sensor " << det_index << ", detector " << detector_name;

        // Create sensor directory
        std::string det_dir_name = "Plane" + std::to_string(det_index);
        TDirectory* detector = output_file_->mkdir(det_dir_name.c_str());
        detector->cd();

        // Initialize the tree and its branches
        sensor.tree = new TTree("Hits", "");
        sensor.tree->Branch("NHits", &sensor.nhits_);
        sensor.tree->Branch("PixX", &sensor.pix_x_, "PixX[NHits]/I");
        sensor.tree->Branch("PixY", &sensor.pix_y_, "PixY[NHits]/I");
        sensor.tree->Branch("Value", &sensor.value_, "Value[NHits]/I");
        sensor.tree->Branch("Timing", &sensor.timing_, "Timing[NHits]/I");
        sensor.tree->Branch("HitInCluster", &sensor.hit_in_cluster_, "HitInCluster[NHits]/I");

        det_index += 1;
    }

    // Write proteus config files
    auto device_path = createOutputFile(add_file_extension(config_.get<std::string>("device_file"), "toml"));
    auto geometry_path = createOutputFile(add_file_extension(config_.get<std::string>("geometry_file"), "toml"));
    write_proteus_config(device_path, geometry_path, detector_names, *geo_mgr_, *getConfigManager());
}

void RCEWriterModule::run_inorder(unsigned int event_number, RCEWriterModuleData& data) {
    auto& pixel_hit_messages = data.messages;

    // fill per-event data
    timestamp_ = 0;
    frame_number_ = event_number;
    trigger_time_ = 0;
    trigger_offset_ = 0;
    trigger_info_ = 0;
    invalid_ = false;
    event_tree_->Fill();
    LOG(TRACE) << "Wrote global event data";

    // reset all per-sensor trees
    for(auto& item : sensors_) {
        item.second.nhits_ = 0;
    }

    // Loop over the pixel hit messages
    for(const auto& hit_msg : pixel_hit_messages) {
        const auto& detector_name = hit_msg->getDetector()->getName();
        auto& sensor = sensors_[detector_name];

        // Loop over all the hits
        for(const auto& hit : hit_msg->getData()) {
            if(sensor.kMaxHits <= sensor.nhits_) {
                LOG(ERROR) << "More than " << sensor.kMaxHits << " in detector " << detector_name;
                continue;
            }

            // Fill the tree with received messages
            auto i = sensor.nhits_;
            sensor.pix_x_[i] = static_cast<Int_t>(hit.getPixel().getIndex().x()); // NOLINT
            sensor.pix_y_[i] = static_cast<Int_t>(hit.getPixel().getIndex().y()); // NOLINT
            sensor.value_[i] = static_cast<Int_t>(hit.getSignal());               // NOLINT
            // Assumes that time is correctly digitized
            sensor.timing_[i] = static_cast<Int_t>(hit.getTime()); // NOLINT
            // This contains no useful information but it expected to be present
            sensor.hit_in_cluster_[i] = 0; // NOLINT
            sensor.nhits_ += 1;

            LOG(TRACE) << detector_name << " x=" << hit.getPixel().getIndex().x() << " y=" << hit.getPixel().getIndex().y()
                       << " t=" << hit.getTime() << " signal=" << hit.getSignal();
        }
    }

    // Loop over all the detectors to fill all corresponding sensor trees
    for(auto& item : sensors_) {
        item.second.tree->Fill();
        LOG(TRACE) << "Wrote sensor event data for " << item.first;
    }
}

void RCEWriterModule::finalize_module() {
    output_file_->Write();
    LOG(TRACE) << "Wrote data to file";
}

RCEWriterModuleData RCEWriterModule::fetch_event_data(Event* event) {
    auto messenger = event->getMessenger();

    RCEWriterModuleData data;
    data.messages = messenger->fetchMultiMessage<PixelHitMessage>(this);

    return data;
}<|MERGE_RESOLUTION|>--- conflicted
+++ resolved
@@ -293,14 +293,10 @@
 }
 
 RCEWriterModule::RCEWriterModule(Configuration& config, Messenger* messenger, GeometryManager* geo_mgr)
-<<<<<<< HEAD
     : BufferedModule<RCEWriterModuleData>(config), geo_mgr_(geo_mgr) {
-=======
-    : WriterModule(config), geo_mgr_(geo_mgr) {
     // Enable parallelization of this module if multithreading is enabled
     enable_parallelization();
 
->>>>>>> 10052dac
     assert(messenger && "messenger must be non-null");
     assert(geo_mgr && "geo_mgr must be non-null");
 
