/**
 * @file
 * @brief Implementation of detector histogramming module
 * @copyright Copyright (c) 2017 CERN and the Allpix Squared authors.
 * This software is distributed under the terms of the MIT License, copied verbatim in the file "LICENSE.md".
 * In applying this license, CERN does not waive the privileges and immunities granted to it by virtue of its status as an
 * Intergovernmental Organization or submit itself to any jurisdiction.
 */

#include "DetectorHistogrammerModule.hpp"

#include <algorithm>
#include <memory>
#include <string>
#include <utility>

#include "core/geometry/HybridPixelDetectorModel.hpp"
#include "core/messenger/Messenger.hpp"
#include "core/utils/log.h"

#include "tools/ROOT.h"

using namespace allpix;

DetectorHistogrammerModule::DetectorHistogrammerModule(Configuration& config,
                                                       Messenger* messenger,
                                                       std::shared_ptr<Detector> detector)
    : WriterModule(config, detector), detector_(std::move(detector)) {
    // Bind messages
<<<<<<< HEAD
    messenger->bindSingle<DetectorHistogrammerModule, PixelHitMessage, MsgFlags::REQUIRED>(this);
    messenger->bindSingle<DetectorHistogrammerModule, MCParticleMessage, MsgFlags::REQUIRED>(this);
=======
    messenger->bindSingle(this, &DetectorHistogrammerModule::pixels_message_);
    messenger->bindSingle(this, &DetectorHistogrammerModule::mcparticle_message_, MsgFlags::REQUIRED);

    auto model = detector_->getModel();
    matching_cut_ = config.get<ROOT::Math::XYVector>("matching_cut", model->getPixelSize() * 3);
>>>>>>> 78359f46
}

void DetectorHistogrammerModule::init(std::mt19937_64&) {
    using namespace ROOT::Math;

    // Fetch detector model
    auto model = detector_->getModel();
    auto pitch_x = static_cast<double>(Units::convert(model->getPixelSize().x(), "um"));
    auto pitch_y = static_cast<double>(Units::convert(model->getPixelSize().y(), "um"));

    // Create histogram of hitmap
    LOG(TRACE) << "Creating histograms";
    std::string hit_map_title = "Hitmap for " + detector_->getName() + ";x (pixels);y (pixels)";
    hit_map = new TH2D("hit_map",
                       hit_map_title.c_str(),
                       model->getNPixels().x(),
                       -0.5,
                       model->getNPixels().x() - 0.5,
                       model->getNPixels().y(),
                       -0.5,
                       model->getNPixels().y() - 0.5);

    // Create histogram of cluster map
    std::string cluster_map_title = "Cluster map for " + detector_->getName() + ";x (pixels);y (pixels)";
    cluster_map = new TH2D("cluster_map",
                           cluster_map_title.c_str(),
                           model->getNPixels().x(),
                           -0.5,
                           model->getNPixels().x() - 0.5,
                           model->getNPixels().y(),
                           -0.5,
                           model->getNPixels().y() - 0.5);

    // Calculate the granularity of in-pixel maps:
    auto inpixel_bins = config_.get<DisplacementVector2D<Cartesian2D<int>>>(
        "granularity", DisplacementVector2D<Cartesian2D<int>>(static_cast<int>(pitch_x), static_cast<int>(pitch_y)));
    if(inpixel_bins.x() * inpixel_bins.y() > 250000) {
        LOG(WARNING) << "Selected plotting granularity of " << inpixel_bins << " bins creates very large histograms."
                     << std::endl
                     << "Consider reducing the number of bins using the granularity parameter.";
    } else {
        LOG(DEBUG) << "In-pixel plot granularity: " << inpixel_bins;
    }

    // Create histogram of cluster map
    std::string cluster_size_map_title = "Cluster size as function of in-pixel impact position for " + detector_->getName() +
                                         ";x%pitch [#mum];y%pitch [#mum]";
    cluster_size_map = new TProfile2D(
        "cluster_size_map", cluster_size_map_title.c_str(), inpixel_bins.x(), 0., pitch_x, inpixel_bins.y(), 0., pitch_y);

    std::string cluster_size_x_map_title = "Cluster size in X as function of in-pixel impact position for " +
                                           detector_->getName() + ";x%pitch [#mum];y%pitch [#mum]";
    cluster_size_x_map = new TProfile2D("cluster_size_x_map",
                                        cluster_size_x_map_title.c_str(),
                                        inpixel_bins.x(),
                                        0.,
                                        pitch_x,
                                        inpixel_bins.y(),
                                        0.,
                                        pitch_y);

    std::string cluster_size_y_map_title = "Cluster size in Y as function of in-pixel impact position for " +
                                           detector_->getName() + ";x%pitch [#mum];y%pitch [#mum]";
    cluster_size_y_map = new TProfile2D("cluster_size_y_map",
                                        cluster_size_y_map_title.c_str(),
                                        inpixel_bins.x(),
                                        0.,
                                        pitch_x,
                                        inpixel_bins.y(),
                                        0.,
                                        pitch_y);

    // Charge maps:
    std::string cluster_charge_map_title = "Cluster charge as function of in-pixel impact position for " +
                                           detector_->getName() + ";x%pitch [#mum];y%pitch [#mum];<cluster charge> [ke]";
    cluster_charge_map = new TProfile2D("cluster_charge_map",
                                        cluster_charge_map_title.c_str(),
                                        inpixel_bins.x(),
                                        0.,
                                        pitch_x,
                                        inpixel_bins.y(),
                                        0.,
                                        pitch_y);
    std::string seed_charge_map_title = "Seed pixel charge as function of in-pixel impact position for " +
                                        detector_->getName() + ";x%pitch [#mum];y%pitch [#mum];<seed pixel charge> [ke]";
    seed_charge_map = new TProfile2D(
        "seed_charge_map", seed_charge_map_title.c_str(), inpixel_bins.x(), 0., pitch_x, inpixel_bins.y(), 0., pitch_y);

    // Create cluster size plots, preventing a zero-bin histogram by scaling with integer ceiling: (x + y - 1) / y
    std::string cluster_size_title = "Cluster size for " + detector_->getName() + ";cluster size [px];clusters";
    cluster_size = new TH1D("cluster_size",
                            cluster_size_title.c_str(),
                            (model->getNPixels().x() * model->getNPixels().y() + 9) / 10,
                            0.5,
                            (model->getNPixels().x() * model->getNPixels().y() + 9) / 10 + 0.5);

    std::string cluster_size_x_title = "Cluster size X for " + detector_->getName() + ";cluster size x [px];clusters";
    cluster_size_x = new TH1D(
        "cluster_size_x", cluster_size_x_title.c_str(), model->getNPixels().x(), 0.5, model->getNPixels().x() + 0.5);

    std::string cluster_size_y_title = "Cluster size Y for " + detector_->getName() + ";cluster size y [px];clusters";
    cluster_size_y = new TH1D(
        "cluster_size_y", cluster_size_y_title.c_str(), model->getNPixels().y(), 0.5, model->getNPixels().y() + 0.5);

    // Create event size plot
    std::string event_size_title = "Event size for " + detector_->getName() + ";event size [px];events";
    event_size = new TH1D("event_size",
                          event_size_title.c_str(),
                          model->getNPixels().x() * model->getNPixels().y(),
                          0.5,
                          model->getNPixels().x() * model->getNPixels().y() + 0.5);

    // Create residual plots
    std::string residual_x_title = "Residual in X for " + detector_->getName() + ";x_{track} - x_{cluster} [#mum];events";
    residual_x = new TH1D("residual_x", residual_x_title.c_str(), static_cast<int>(12 * pitch_x), -2 * pitch_x, 2 * pitch_x);
    std::string residual_y_title = "Residual in Y for " + detector_->getName() + ";y_{track} - y_{cluster} [#mum];events";
    residual_y = new TH1D("residual_y", residual_y_title.c_str(), static_cast<int>(12 * pitch_y), -2 * pitch_y, 2 * pitch_y);

    // Residual projections
    std::string residual_x_vs_x_title = "Mean absolute deviation of residual in X as function of in-pixel X position for " +
                                        detector_->getName() + ";x%pitch [#mum];MAD(#Deltax) [#mum]";
    residual_x_vs_x = new TProfile("residual_x_vs_x", residual_x_vs_x_title.c_str(), inpixel_bins.x(), 0., pitch_x);
    std::string residual_y_vs_y_title = "Mean absolute deviation of residual in Y as function of in-pixel Y position for " +
                                        detector_->getName() + ";y%pitch [#mum];MAD(#Deltay) [#mum]";
    residual_y_vs_y = new TProfile("residual_y_vs_y", residual_y_vs_y_title.c_str(), inpixel_bins.y(), 0., pitch_y);
    std::string residual_x_vs_y_title = "Mean absolute deviation of residual in X as function of in-pixel Y position for " +
                                        detector_->getName() + ";y%pitch [#mum];MAD(#Deltax) [#mum]";
    residual_x_vs_y = new TProfile("residual_x_vs_y", residual_x_vs_y_title.c_str(), inpixel_bins.y(), 0., pitch_y);
    std::string residual_y_vs_x_title = "Mean absolute deviation of residual in Y as function of in-pixel X position for " +
                                        detector_->getName() + ";x%pitch [#mum];MAD(#Deltay) [#mum]";
    residual_y_vs_x = new TProfile("residual_y_vs_x", residual_y_vs_x_title.c_str(), inpixel_bins.x(), 0., pitch_x);

    // Residual maps
    std::string residual_map_title = "Mean absolute deviation of residual as function of in-pixel impact position for " +
                                     detector_->getName() +
                                     ";x%pitch [#mum];y%pitch [#mum];MAD(#sqrt{#Deltax^{2}+#Deltay^{2}}) [#mum]";
    residual_map = new TProfile2D(
        "residual_map", residual_map_title.c_str(), inpixel_bins.x(), 0., pitch_x, inpixel_bins.y(), 0., pitch_y);
    std::string residual_x_map_title =
        "Mean absolute deviation of residual in X as function of in-pixel impact position for " + detector_->getName() +
        ";x%pitch [#mum];y%pitch [#mum];MAD(#Deltax) [#mum]";
    residual_x_map = new TProfile2D(
        "residual_x_map", residual_x_map_title.c_str(), inpixel_bins.x(), 0., pitch_x, inpixel_bins.y(), 0., pitch_y);
    std::string residual_y_map_title =
        "Mean absolute deviation of residual in Y as function of in-pixel impact position for " + detector_->getName() +
        ";x%pitch [#mum];y%pitch [#mum];MAD(#Deltay) [#mum]";
    residual_y_map = new TProfile2D(
        "residual_y_map", residual_y_map_title.c_str(), inpixel_bins.x(), 0., pitch_x, inpixel_bins.y(), 0., pitch_y);

    // Efficiency maps:
    std::string efficiency_map_title = "Efficiency as function of in-pixel impact position for " + detector_->getName() +
                                       ";x%pitch [#mum];y%pitch [#mum];efficiency";
    efficiency_map = new TProfile2D(
        "efficiency_map", efficiency_map_title.c_str(), inpixel_bins.x(), 0, pitch_x, inpixel_bins.y(), 0, pitch_y, 0, 1);
    std::string efficiency_detector_title = "Efficiency of " + detector_->getName() + ";x (pixels);y (pixels);efficiency";
    efficiency_detector = new TProfile2D("efficiency_detector",
                                         efficiency_detector_title.c_str(),
                                         model->getNPixels().x(),
                                         -0.5,
                                         model->getNPixels().x() - 0.5,
                                         model->getNPixels().y(),
                                         -0.5,
                                         model->getNPixels().y() - 0.5,
                                         0,
                                         1);
    // Efficiency projections
    std::string efficiency_vs_x_title =
        "Efficiency as function of in-pixel X position for " + detector_->getName() + ";x%pitch [#mum];efficiency";
    efficiency_vs_x = new TProfile("efficiency_vs_x", efficiency_vs_x_title.c_str(), inpixel_bins.x(), 0., pitch_x, 0, 1);
    std::string efficiency_vs_y_title =
        "Efficiency as function of in-pixel Y position for " + detector_->getName() + ";y%pitch [#mum];efficiency";
    efficiency_vs_y = new TProfile("efficiency_vs_y", efficiency_vs_y_title.c_str(), inpixel_bins.y(), 0., pitch_y, 0, 1);

    // Create number of clusters plot
    std::string n_cluster_title = "Number of clusters for " + detector_->getName() + ";clusters;events";
    n_cluster = new TH1D("n_cluster",
                         n_cluster_title.c_str(),
                         model->getNPixels().x() * model->getNPixels().y(),
                         0.5,
                         model->getNPixels().x() * model->getNPixels().y() + 0.5);

    // Create cluster charge plot
    auto max_cluster_charge = Units::convert(config_.get<double>("max_cluster_charge", 50.), "ke");
    std::string cluster_charge_title = "Cluster charge for " + detector_->getName() + ";cluster charge [ke];clusters";
    cluster_charge =
        new TH1D("cluster_charge", cluster_charge_title.c_str(), 1000, 0., static_cast<double>(max_cluster_charge));
}

/**
 * @brief Perform a sparse clustering on the PixelHits
 */
std::vector<Cluster> DetectorHistogrammerModule::doClustering(std::shared_ptr<PixelHitMessage>& pixels_message) {
    std::vector<Cluster> clusters;
    std::map<const PixelHit*, bool> usedPixel;

    auto pixel_it = pixels_message->getData().begin();
    for(; pixel_it != pixels_message->getData().end(); pixel_it++) {
        const PixelHit* pixel_hit = &(*pixel_it);

        // Check if the pixel has been used:
        if(usedPixel[pixel_hit]) {
            continue;
        }

        // Create new cluster
        Cluster cluster(pixel_hit);
        usedPixel[pixel_hit] = true;
        LOG(DEBUG) << "Creating new cluster with seed: " << pixel_hit->getPixel().getIndex();

        auto touching = [&](const PixelHit* pixel) {
            auto pxi1 = pixel->getIndex();
            for(auto& cluster_pixel : cluster.getPixelHits()) {

                auto distance = [](unsigned int lhs, unsigned int rhs) { return (lhs > rhs ? lhs - rhs : rhs - lhs); };

                auto pxi2 = cluster_pixel->getIndex();
                if(distance(pxi1.x(), pxi2.x()) <= 1 && distance(pxi1.y(), pxi2.y()) <= 1) {
                    return true;
                }
            }
            return false;
        };

        // Keep adding pixels to the cluster:
        for(auto other_pixel = pixel_it + 1; other_pixel != pixels_message->getData().end(); other_pixel++) {
            const PixelHit* neighbor = &(*other_pixel);

            // Check if neighbor has been used or if it touches the current cluster:
            if(usedPixel[neighbor] || !touching(neighbor)) {
                continue;
            }

            cluster.addPixelHit(neighbor);
            LOG(DEBUG) << "Adding pixel: " << neighbor->getPixel().getIndex();
            usedPixel[neighbor] = true;
        }
        clusters.push_back(cluster);
    }
    return clusters;
}

void DetectorHistogrammerModule::run(Event* event) const {
    using namespace ROOT::Math;
<<<<<<< HEAD
    auto pixels_message = event->fetchMessage<PixelHitMessage>();
    auto mcparticle_message = event->fetchMessage<MCParticleMessage>();

    LOG(DEBUG) << "Adding hits in " << pixels_message->getData().size() << " pixels";

    // Fill 2D hitmap histogram
    for(auto& pixel_charge : pixels_message->getData()) {
        auto pixel_idx = pixel_charge.getPixel().getIndex();
=======

    // Check that we actually received pixel hits - we might have none and just received MCParticles!
    if(pixels_message_ != nullptr) {
        LOG(DEBUG) << "Received " << pixels_message_->getData().size() << " pixel hits";
>>>>>>> 78359f46

        // Fill 2D hitmap histogram
        for(auto& pixel_charge : pixels_message_->getData()) {
            auto pixel_idx = pixel_charge.getPixel().getIndex();

            // Add pixel
            hit_map->Fill(pixel_idx.x(), pixel_idx.y());

            // Update statistics
            total_vector_ += pixel_idx;
            total_hits_ += 1;
        }
    }

    // Perform a clustering
    std::vector<Cluster> clusters = doClustering(pixels_message);

    // Retrieve all MC particles in this detector which are primary particles (not produced within the sensor):
    auto primary_particles = getPrimaryParticles(mcparticle_message);
    LOG(DEBUG) << "Found " << primary_particles.size() << " primary particles in this event";

    // Evaluate the clusters
    for(const auto& clus : clusters) {
        // Fill cluster histograms
        cluster_size->Fill(static_cast<double>(clus.getSize()));
        auto clusSizesXY = clus.getSizeXY();
        cluster_size_x->Fill(clusSizesXY.first);
        cluster_size_y->Fill(clusSizesXY.second);

        auto clusterPos = clus.getPosition();
        LOG(DEBUG) << "Cluster at coordinates " << clusterPos;
        cluster_map->Fill(clusterPos.x(), clusterPos.y());
        cluster_charge->Fill(static_cast<double>(Units::convert(clus.getCharge(), "ke")));

        auto cluster_particles = clus.getMCParticles();
        LOG(DEBUG) << "This cluster is connected to " << cluster_particles.size() << " MC particles";

        // Find all particles connected to this cluster which are also primaries:
        std::vector<const MCParticle*> intersection;
        std::set_intersection(primary_particles.begin(),
                              primary_particles.end(),
                              cluster_particles.begin(),
                              cluster_particles.end(),
                              std::back_inserter(intersection));

        LOG(TRACE) << "Matching primaries: " << intersection.size();
        for(const auto& particle : intersection) {
            auto pitch = detector_->getModel()->getPixelSize();

            auto particlePos = (static_cast<XYZVector>(particle->getLocalStartPoint()) + particle->getLocalEndPoint()) / 2.0;
            LOG(DEBUG) << "MCParticle at " << Units::display(particlePos, {"mm", "um"});

            auto inPixelPos = XYVector(std::fmod(particlePos.x() + pitch.x() / 2, pitch.x()),
                                       std::fmod(particlePos.y() + pitch.y() / 2, pitch.y()));
            LOG(TRACE) << "MCParticle in pixel at " << Units::display(inPixelPos, {"mm", "um"});

            auto inPixel_um_x = static_cast<double>(Units::convert(inPixelPos.x(), "um"));
            auto inPixel_um_y = static_cast<double>(Units::convert(inPixelPos.y(), "um"));
            cluster_size_map->Fill(inPixel_um_x, inPixel_um_y, static_cast<double>(clus.getSize()));
            cluster_size_x_map->Fill(inPixel_um_x, inPixel_um_y, clusSizesXY.first);
            cluster_size_y_map->Fill(inPixel_um_x, inPixel_um_y, clusSizesXY.second);

            // Charge maps:
            cluster_charge_map->Fill(
                inPixel_um_x, inPixel_um_y, static_cast<double>(Units::convert(clus.getCharge(), "ke")));

            // Find the nearest pixel
            auto xpixel = static_cast<unsigned int>(std::round(particlePos.x() / pitch.x()));
            auto ypixel = static_cast<unsigned int>(std::round(particlePos.y() / pitch.y()));

            // Retrieve the pixel to which this MCParticle points:
            auto pixel = clus.getPixelHit(xpixel, ypixel);
            if(pixel != nullptr) {
                seed_charge_map->Fill(
                    inPixel_um_x, inPixel_um_y, static_cast<double>(Units::convert(pixel->getSignal(), "ke")));
            }

            // Calculate residual with cluster position:
            auto residual_um_x = static_cast<double>(Units::convert(particlePos.x() - clusterPos.x() * pitch.x(), "um"));
            auto residual_um_y = static_cast<double>(Units::convert(particlePos.y() - clusterPos.y() * pitch.y(), "um"));
            residual_x->Fill(residual_um_x);
            residual_y->Fill(residual_um_y);
            residual_x_vs_x->Fill(inPixel_um_x, std::fabs(residual_um_x));
            residual_y_vs_y->Fill(inPixel_um_y, std::fabs(residual_um_y));
            residual_x_vs_y->Fill(inPixel_um_y, std::fabs(residual_um_x));
            residual_y_vs_x->Fill(inPixel_um_x, std::fabs(residual_um_y));
            residual_map->Fill(inPixel_um_x,
                               inPixel_um_y,
                               std::fabs(std::sqrt(residual_um_x * residual_um_x + residual_um_y * residual_um_y)));
            residual_x_map->Fill(inPixel_um_x, inPixel_um_y, std::fabs(residual_um_x));
            residual_y_map->Fill(inPixel_um_x, inPixel_um_y, std::fabs(residual_um_y));
        }
    }

    // Calculate efficiency: search for matching clusters for all primary MCParticles
    for(auto& particle : primary_particles) {
        auto pitch = detector_->getModel()->getPixelSize();

        // Calculate 2D local position of particle:
        auto particlePos3D = (static_cast<XYZVector>(particle->getLocalStartPoint()) + particle->getLocalEndPoint()) / 2.0;
        auto particlePos = XYVector(particlePos3D.x(), particlePos3D.y());
        auto inPixelPos = XYVector(std::fmod(particlePos.x() + pitch.x() / 2, pitch.x()),
                                   std::fmod(particlePos.y() + pitch.y() / 2, pitch.y()));
        auto inPixel_um_x = static_cast<double>(Units::convert(inPixelPos.x(), "um"));
        auto inPixel_um_y = static_cast<double>(Units::convert(inPixelPos.y(), "um"));

        // Find the nearest pixel
        auto xpixel = static_cast<unsigned int>(std::round(particlePos.x() / pitch.x()));
        auto ypixel = static_cast<unsigned int>(std::round(particlePos.y() / pitch.y()));

        auto matched_cluster =
            std::find_if(clusters.begin(), clusters.end(), [this, &particlePos, &pitch](const Cluster& clus) {
                return (std::fabs(clus.getPosition().x() * pitch.x() - particlePos.x()) < matching_cut_.x()) &&
                       (std::fabs(clus.getPosition().y() * pitch.y() - particlePos.y()) < matching_cut_.y());
            });

        // Do we have a match?
        bool matched = matched_cluster != clusters.end();
        LOG(DEBUG) << "Particle at " << Units::display(particlePos, {"mm", "um"})
                   << (matched ? " has a matching cluster" : " has no matching cluster");

        efficiency_vs_x->Fill(inPixel_um_x, static_cast<double>(matched));
        efficiency_vs_y->Fill(inPixel_um_y, static_cast<double>(matched));
        efficiency_map->Fill(inPixel_um_x, inPixel_um_y, static_cast<double>(matched));
        efficiency_detector->Fill(xpixel, ypixel, static_cast<double>(matched));
    }

    // Fill further histograms
<<<<<<< HEAD
    event_size->Fill(static_cast<double>(pixels_message->getData().size()));
=======
    event_size->Fill(pixels_message_ != nullptr ? static_cast<double>(pixels_message_->getData().size()) : 0.);
>>>>>>> 78359f46
    n_cluster->Fill(static_cast<double>(clusters.size()));
}

void DetectorHistogrammerModule::finalize() {
    // Print statistics
    if(total_hits_ != 0) {
        LOG(INFO) << "Plotted " << total_hits_ << " hits in total, mean position is "
                  << total_vector_ / static_cast<double>(total_hits_);
    }

    // FIXME Set more useful spacing maximum for cluster size histogram
    auto xmax = std::ceil(cluster_size->GetBinCenter(cluster_size->FindLastBinAbove()) + 1);
    cluster_size->GetXaxis()->SetRangeUser(0, xmax);
    // Set cluster size axis spacing
    if(static_cast<int>(xmax) < 10) {
        cluster_size->GetXaxis()->SetNdivisions(static_cast<int>(xmax) + 1, 0, 0, true);
    }

    xmax = std::ceil(cluster_size_x->GetBinCenter(cluster_size_x->FindLastBinAbove()) + 1);
    cluster_size_x->GetXaxis()->SetRangeUser(0, xmax);
    // Set cluster size_x axis spacing
    if(static_cast<int>(xmax) < 10) {
        cluster_size_x->GetXaxis()->SetNdivisions(static_cast<int>(xmax) + 1, 0, 0, true);
    }

    xmax = std::ceil(cluster_size_y->GetBinCenter(cluster_size_y->FindLastBinAbove()) + 1);
    cluster_size_y->GetXaxis()->SetRangeUser(0, xmax);
    // Set cluster size_y axis spacing
    if(static_cast<int>(xmax) < 10) {
        cluster_size_y->GetXaxis()->SetNdivisions(static_cast<int>(xmax) + 1, 0, 0, true);
    }

    // FIXME Set more useful spacing maximum for event size histogram
    xmax = std::ceil(event_size->GetBinCenter(event_size->FindLastBinAbove()) + 1);
    event_size->GetXaxis()->SetRangeUser(0, xmax);
    // Set event size axis spacing
    if(static_cast<int>(xmax) < 10) {
        event_size->GetXaxis()->SetNdivisions(static_cast<int>(xmax) + 1, 0, 0, true);
    }

    // FIXME Set more useful spacing maximum for n_cluster histogram
    xmax = std::ceil(n_cluster->GetBinCenter(n_cluster->FindLastBinAbove()) + 1);
    n_cluster->GetXaxis()->SetRangeUser(0, xmax);
    // Set cluster size axis spacing
    if(static_cast<int>(xmax) < 10) {
        n_cluster->GetXaxis()->SetNdivisions(static_cast<int>(xmax) + 1, 0, 0, true);
    }

    // FIXME Set more useful spacing maximum for cluster_charge histogram
    xmax = std::ceil(cluster_charge->GetBinCenter(cluster_charge->FindLastBinAbove()) + 1);
    cluster_charge->GetXaxis()->SetRangeUser(0, xmax);
    // Set cluster size axis spacing
    if(static_cast<int>(xmax) < 10) {
        cluster_charge->GetXaxis()->SetNdivisions(static_cast<int>(xmax) + 1, 0, 0, true);
    }

    // Set default drawing option histogram for hitmap
    hit_map->SetOption("colz");
    // Set hit_map axis spacing
    if(static_cast<int>(hit_map->GetXaxis()->GetXmax()) < 10) {
        hit_map->GetXaxis()->SetNdivisions(static_cast<int>(hit_map->GetXaxis()->GetXmax()) + 1, 0, 0, true);
    }
    if(static_cast<int>(hit_map->GetYaxis()->GetXmax()) < 10) {
        hit_map->GetYaxis()->SetNdivisions(static_cast<int>(hit_map->GetYaxis()->GetXmax()) + 1, 0, 0, true);
    }

    cluster_map->SetOption("colz");
    // Set cluster_map axis spacing
    if(static_cast<int>(cluster_map->GetXaxis()->GetXmax()) < 10) {
        cluster_map->GetXaxis()->SetNdivisions(static_cast<int>(cluster_map->GetXaxis()->GetXmax()) + 1, 0, 0, true);
    }
    if(static_cast<int>(cluster_map->GetYaxis()->GetXmax()) < 10) {
        cluster_map->GetYaxis()->SetNdivisions(static_cast<int>(cluster_map->GetYaxis()->GetXmax()) + 1, 0, 0, true);
    }

    // Write histograms
    LOG(TRACE) << "Writing histograms to file";
    hit_map->Write();
    cluster_map->Write();
    cluster_size_map->Write();
    cluster_size_x_map->Write();
    cluster_size_y_map->Write();
    cluster_size->Write();
    cluster_size_x->Write();
    cluster_size_y->Write();
    event_size->Write();
    residual_x->Write();
    residual_y->Write();
    residual_x_vs_x->Write();
    residual_y_vs_y->Write();
    residual_x_vs_y->Write();
    residual_y_vs_x->Write();
    residual_map->Write();
    residual_x_map->Write();
    residual_y_map->Write();
    efficiency_vs_x->Write();
    efficiency_vs_y->Write();
    efficiency_detector->Write();
    efficiency_map->Write();
    n_cluster->Write();
    cluster_charge->Write();
    cluster_charge_map->Write();
    seed_charge_map->Write();
}

<<<<<<< HEAD
std::vector<const MCParticle*>
DetectorHistogrammerModule::getPrimaryParticles(std::shared_ptr<MCParticleMessage>& mcparticle_message) {
=======
std::vector<Cluster> DetectorHistogrammerModule::doClustering() {
    std::vector<Cluster> clusters;
    std::map<const PixelHit*, bool> usedPixel;

    if(pixels_message_ == nullptr) {
        return clusters;
    }

    auto pixel_it = pixels_message_->getData().begin();
    for(; pixel_it != pixels_message_->getData().end(); pixel_it++) {
        const PixelHit* pixel_hit = &(*pixel_it);

        // Check if the pixel has been used:
        if(usedPixel[pixel_hit]) {
            continue;
        }

        // Create new cluster
        Cluster cluster(pixel_hit);
        usedPixel[pixel_hit] = true;
        LOG(TRACE) << "Creating new cluster with seed: " << pixel_hit->getPixel().getIndex();

        auto touching = [&](const PixelHit* pixel) {
            auto pxi1 = pixel->getIndex();
            for(auto& cluster_pixel : cluster.getPixelHits()) {

                auto distance = [](unsigned int lhs, unsigned int rhs) { return (lhs > rhs ? lhs - rhs : rhs - lhs); };

                auto pxi2 = cluster_pixel->getIndex();
                if(distance(pxi1.x(), pxi2.x()) <= 1 && distance(pxi1.y(), pxi2.y()) <= 1) {
                    return true;
                }
            }
            return false;
        };

        // Keep adding pixels to the cluster:
        for(auto other_pixel = pixel_it + 1; other_pixel != pixels_message_->getData().end(); other_pixel++) {
            const PixelHit* neighbor = &(*other_pixel);

            // Check if neighbor has been used or if it touches the current cluster:
            if(usedPixel[neighbor] || !touching(neighbor)) {
                continue;
            }

            cluster.addPixelHit(neighbor);
            LOG(TRACE) << "Adding pixel: " << neighbor->getPixel().getIndex();
            usedPixel[neighbor] = true;
        }
        clusters.push_back(cluster);
    }
    return clusters;
}

std::vector<const MCParticle*> DetectorHistogrammerModule::getPrimaryParticles() const {
>>>>>>> 78359f46
    std::vector<const MCParticle*> primaries;

    // Loop over all MCParticles available
    for(auto& mc_particle : mcparticle_message->getData()) {
        // Check for possible parents:
        auto parent = mc_particle.getParent();
        if(parent != nullptr) {
            LOG(TRACE) << "MCParticle " << mc_particle.getParticleID();
            continue;
        }

        // This particle has no parent particles in the regarded sensor, return it.
        LOG(TRACE) << "MCParticle " << mc_particle.getParticleID() << " (primary)";
        primaries.push_back(&mc_particle);
    }

    return primaries;
}<|MERGE_RESOLUTION|>--- conflicted
+++ resolved
@@ -27,16 +27,8 @@
                                                        std::shared_ptr<Detector> detector)
     : WriterModule(config, detector), detector_(std::move(detector)) {
     // Bind messages
-<<<<<<< HEAD
-    messenger->bindSingle<DetectorHistogrammerModule, PixelHitMessage, MsgFlags::REQUIRED>(this);
+    messenger->bindSingle<DetectorHistogrammerModule, PixelHitMessage>(this);
     messenger->bindSingle<DetectorHistogrammerModule, MCParticleMessage, MsgFlags::REQUIRED>(this);
-=======
-    messenger->bindSingle(this, &DetectorHistogrammerModule::pixels_message_);
-    messenger->bindSingle(this, &DetectorHistogrammerModule::mcparticle_message_, MsgFlags::REQUIRED);
-
-    auto model = detector_->getModel();
-    matching_cut_ = config.get<ROOT::Math::XYVector>("matching_cut", model->getPixelSize() * 3);
->>>>>>> 78359f46
 }
 
 void DetectorHistogrammerModule::init(std::mt19937_64&) {
@@ -225,79 +217,17 @@
         new TH1D("cluster_charge", cluster_charge_title.c_str(), 1000, 0., static_cast<double>(max_cluster_charge));
 }
 
-/**
- * @brief Perform a sparse clustering on the PixelHits
- */
-std::vector<Cluster> DetectorHistogrammerModule::doClustering(std::shared_ptr<PixelHitMessage>& pixels_message) {
-    std::vector<Cluster> clusters;
-    std::map<const PixelHit*, bool> usedPixel;
-
-    auto pixel_it = pixels_message->getData().begin();
-    for(; pixel_it != pixels_message->getData().end(); pixel_it++) {
-        const PixelHit* pixel_hit = &(*pixel_it);
-
-        // Check if the pixel has been used:
-        if(usedPixel[pixel_hit]) {
-            continue;
-        }
-
-        // Create new cluster
-        Cluster cluster(pixel_hit);
-        usedPixel[pixel_hit] = true;
-        LOG(DEBUG) << "Creating new cluster with seed: " << pixel_hit->getPixel().getIndex();
-
-        auto touching = [&](const PixelHit* pixel) {
-            auto pxi1 = pixel->getIndex();
-            for(auto& cluster_pixel : cluster.getPixelHits()) {
-
-                auto distance = [](unsigned int lhs, unsigned int rhs) { return (lhs > rhs ? lhs - rhs : rhs - lhs); };
-
-                auto pxi2 = cluster_pixel->getIndex();
-                if(distance(pxi1.x(), pxi2.x()) <= 1 && distance(pxi1.y(), pxi2.y()) <= 1) {
-                    return true;
-                }
-            }
-            return false;
-        };
-
-        // Keep adding pixels to the cluster:
-        for(auto other_pixel = pixel_it + 1; other_pixel != pixels_message->getData().end(); other_pixel++) {
-            const PixelHit* neighbor = &(*other_pixel);
-
-            // Check if neighbor has been used or if it touches the current cluster:
-            if(usedPixel[neighbor] || !touching(neighbor)) {
-                continue;
-            }
-
-            cluster.addPixelHit(neighbor);
-            LOG(DEBUG) << "Adding pixel: " << neighbor->getPixel().getIndex();
-            usedPixel[neighbor] = true;
-        }
-        clusters.push_back(cluster);
-    }
-    return clusters;
-}
-
 void DetectorHistogrammerModule::run(Event* event) const {
     using namespace ROOT::Math;
-<<<<<<< HEAD
     auto pixels_message = event->fetchMessage<PixelHitMessage>();
     auto mcparticle_message = event->fetchMessage<MCParticleMessage>();
 
-    LOG(DEBUG) << "Adding hits in " << pixels_message->getData().size() << " pixels";
-
-    // Fill 2D hitmap histogram
-    for(auto& pixel_charge : pixels_message->getData()) {
-        auto pixel_idx = pixel_charge.getPixel().getIndex();
-=======
-
     // Check that we actually received pixel hits - we might have none and just received MCParticles!
-    if(pixels_message_ != nullptr) {
-        LOG(DEBUG) << "Received " << pixels_message_->getData().size() << " pixel hits";
->>>>>>> 78359f46
+    if(pixels_message != nullptr) {
+        LOG(DEBUG) << "Received " << pixels_message->getData().size() << " pixel hits";
 
         // Fill 2D hitmap histogram
-        for(auto& pixel_charge : pixels_message_->getData()) {
+        for(auto& pixel_charge : pixels_message->getData()) {
             auto pixel_idx = pixel_charge.getPixel().getIndex();
 
             // Add pixel
@@ -423,11 +353,7 @@
     }
 
     // Fill further histograms
-<<<<<<< HEAD
-    event_size->Fill(static_cast<double>(pixels_message->getData().size()));
-=======
-    event_size->Fill(pixels_message_ != nullptr ? static_cast<double>(pixels_message_->getData().size()) : 0.);
->>>>>>> 78359f46
+    event_size->Fill(pixels_message != nullptr ? static_cast<double>(pixels_message->getData().size()) : 0.);
     n_cluster->Fill(static_cast<double>(clusters.size()));
 }
 
@@ -533,20 +459,19 @@
     seed_charge_map->Write();
 }
 
-<<<<<<< HEAD
-std::vector<const MCParticle*>
-DetectorHistogrammerModule::getPrimaryParticles(std::shared_ptr<MCParticleMessage>& mcparticle_message) {
-=======
-std::vector<Cluster> DetectorHistogrammerModule::doClustering() {
+/**
+ * @brief Perform a sparse clustering on the PixelHits
+ */
+std::vector<Cluster> DetectorHistogrammerModule::doClustering(std::shared_ptr<PixelHitMessage>& pixels_message) {
     std::vector<Cluster> clusters;
     std::map<const PixelHit*, bool> usedPixel;
 
-    if(pixels_message_ == nullptr) {
+    if(pixels_message == nullptr) {
         return clusters;
     }
 
-    auto pixel_it = pixels_message_->getData().begin();
-    for(; pixel_it != pixels_message_->getData().end(); pixel_it++) {
+    auto pixel_it = pixels_message->getData().begin();
+    for(; pixel_it != pixels_message->getData().end(); pixel_it++) {
         const PixelHit* pixel_hit = &(*pixel_it);
 
         // Check if the pixel has been used:
@@ -574,7 +499,7 @@
         };
 
         // Keep adding pixels to the cluster:
-        for(auto other_pixel = pixel_it + 1; other_pixel != pixels_message_->getData().end(); other_pixel++) {
+        for(auto other_pixel = pixel_it + 1; other_pixel != pixels_message->getData().end(); other_pixel++) {
             const PixelHit* neighbor = &(*other_pixel);
 
             // Check if neighbor has been used or if it touches the current cluster:
@@ -591,8 +516,8 @@
     return clusters;
 }
 
-std::vector<const MCParticle*> DetectorHistogrammerModule::getPrimaryParticles() const {
->>>>>>> 78359f46
+std::vector<const MCParticle*>
+DetectorHistogrammerModule::getPrimaryParticles(std::shared_ptr<MCParticleMessage>& mcparticle_message) {
     std::vector<const MCParticle*> primaries;
 
     // Loop over all MCParticles available
