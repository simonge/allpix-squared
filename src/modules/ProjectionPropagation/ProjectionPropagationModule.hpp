--- conflicted
+++ resolved
@@ -85,16 +85,9 @@
         double boltzmann_kT_;
 
         // Output plot for drift time
-<<<<<<< HEAD
         std::unique_ptr<ThreadedHistogram<TH1D>> drift_time_histo_;
-=======
-        TH1D* drift_time_histo_;
-        TH1D* diffusion_time_histo_;
-        TH1D* propagation_time_histo_;
-        TH1D* initial_position_histo_;
-
-        // Deposits for the bound detector in this event
-        std::shared_ptr<DepositedChargeMessage> deposits_message_;
->>>>>>> 5eb9687e
+        std::unique_ptr<ThreadedHistogram<TH1D>> diffusion_time_histo_;
+        std::unique_ptr<ThreadedHistogram<TH1D>> propagation_time_histo_;
+        std::unique_ptr<ThreadedHistogram<TH1D>> initial_position_histo_;
     };
 } // namespace allpix