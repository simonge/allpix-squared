--- conflicted
+++ resolved
@@ -88,7 +88,6 @@
         auto nbins = config_.get<int>("output_plots_bins");
 
         // Create histograms if needed
-<<<<<<< HEAD
         h_pxq = std::make_unique<ThreadedHistogram<TH1D>>(
             "pixelcharge", "raw pixel charge;pixel charge [ke];pixels", nbins, 0, maximum);
         h_pxq_noise = std::make_unique<ThreadedHistogram<TH1D>>(
@@ -100,78 +99,57 @@
             "threshold", "applied threshold; threshold [ke];events", maximum, 0, maximum / 10);
         h_pxq_thr = std::make_unique<ThreadedHistogram<TH1D>>(
             "pixelcharge_threshold", "pixel charge above threshold;pixel charge [ke];pixels", nbins, 0, maximum);
-        h_pxq_adc_smear = std::make_unique<ThreadedHistogram<TH1D>>(
-            "pixelcharge_adc_smeared", "pixel charge after ADC smearing;pixel charge [ke];pixels", nbins, 0, maximum);
 
         // Create final pixel charge plot with different axis, depending on whether ADC simulation is enabled or not
-        if(config_.get<int>("adc_resolution") > 0) {
-            int adcbins = ((1 << config_.get<int>("adc_resolution")) - 1);
+        if(config_.get<int>("qdc_resolution") > 0) {
+            h_pxq_adc_smear = std::make_unique<ThreadedHistogram<TH1D>>(
+                "pixelcharge_adc_smeared", "pixel charge after ADC smearing;pixel charge [ke];pixels", nbins, 0, maximum);
+
+            int adcbins = (1 << config_.get<int>("qdc_resolution"));
             h_pxq_adc = std::make_unique<ThreadedHistogram<TH1D>>(
-                "pixelcharge_adc", "pixel charge after ADC;pixel charge [ADC];pixels", adcbins, 0, adcbins);
+                "pixelcharge_adc", "pixel charge after QDC;pixel charge [QDC];pixels", adcbins, 0, adcbins);
             h_calibration = std::make_unique<ThreadedHistogram<TH2D>>(
                 "charge_adc_calibration",
-                "calibration curve of pixel charge to ADC units;pixel charge [ke];pixel charge [ADC]",
+                "calibration curve of pixel charge to QDC units;pixel charge [ke];pixel charge [QDC]",
                 nbins,
                 0,
                 maximum,
                 adcbins,
                 0,
                 adcbins);
-=======
-        h_pxq = new TH1D("pixelcharge", "raw pixel charge;pixel charge [ke];pixels", nbins, 0, maximum);
-        h_pxq_noise = new TH1D("pixelcharge_noise", "pixel charge w/ el. noise;pixel charge [ke];pixels", nbins, 0, maximum);
-        h_gain = new TH1D("gain", "applied gain; gain factor;events", 40, -20, 20);
-        h_pxq_gain =
-            new TH1D("pixelcharge_gain", "pixel charge w/ gain applied;pixel charge [ke];pixels", nbins, 0, maximum);
-        h_thr = new TH1D("threshold", "applied threshold; threshold [ke];events", maximum, 0, maximum / 10);
-        h_pxq_thr =
-            new TH1D("pixelcharge_threshold", "pixel charge above threshold;pixel charge [ke];pixels", nbins, 0, maximum);
-
-        // Create final pixel charge plot with different axis, depending on whether ADC simulation is enabled or not
-        if(config_.get<int>("qdc_resolution") > 0) {
-            h_pxq_adc_smear = new TH1D(
-                "pixelcharge_adc_smeared", "pixel charge after QDC smearing;pixel charge [ke];pixels", nbins, 0, maximum);
-
-            int adcbins = (1 << config_.get<int>("qdc_resolution"));
-            h_pxq_adc = new TH1D("pixelcharge_adc", "pixel charge after QDC;pixel charge [QDC];pixels", adcbins, 0, adcbins);
-            h_calibration = new TH2D("charge_adc_calibration",
-                                     "calibration curve of pixel charge to QDC units;pixel charge [ke];pixel charge [QDC]",
-                                     nbins,
-                                     0,
-                                     maximum,
-                                     adcbins,
-                                     0,
-                                     adcbins);
->>>>>>> da7512b9
         } else {
             h_pxq_adc = std::make_unique<ThreadedHistogram<TH1D>>(
                 "pixelcharge_adc", "final pixel charge;pixel charge [ke];pixels", nbins, 0, maximum);
         }
 
         int time_maximum = static_cast<int>(Units::convert(config_.get<int>("output_plots_timescale"), "ns"));
-        h_px_toa = new TH1D("pixel_toa", "pixel time-of-arrival;pixel ToA [ns];pixels", nbins, 0, maximum);
+        h_px_toa = std::make_unique<ThreadedHistogram<TH1D>>(
+            "pixel_toa", "pixel time-of-arrival;pixel ToA [ns];pixels", nbins, 0, maximum);
 
         // Create time-of-arrival plot with different axis, depending on whether TDC simulation is enabled or not
         if(config_.get<int>("tdc_resolution") > 0) {
-            h_px_tdc_smear = new TH1D("pixel_tdc_smeared",
-                                      "pixel time-of-arrival after TDC smearing;pixel ToA [ns];pixels",
-                                      nbins,
-                                      0,
-                                      time_maximum);
+            h_px_tdc_smear =
+                std::make_unique<ThreadedHistogram<TH1D>>("pixel_tdc_smeared",
+                                                          "pixel time-of-arrival after TDC smearing;pixel ToA [ns];pixels",
+                                                          nbins,
+                                                          0,
+                                                          time_maximum);
 
             int adcbins = (1 << config_.get<int>("tdc_resolution"));
-            h_px_tdc = new TH1D("pixel_tdc", "pixel time-of-arrival after TDC;pixel ToA [TDC];pixels", adcbins, 0, adcbins);
-            h_toa_calibration =
-                new TH2D("tdc_calibration",
-                         "calibration curve of pixel time-of-arrival to TDC units;pixel ToA [ns];pixel ToA [TDC]",
-                         nbins,
-                         0,
-                         time_maximum,
-                         adcbins,
-                         0,
-                         adcbins);
+            h_px_tdc = std::make_unique<ThreadedHistogram<TH1D>>(
+                "pixel_tdc", "pixel time-of-arrival after TDC;pixel ToA [TDC];pixels", adcbins, 0, adcbins);
+            h_toa_calibration = std::make_unique<ThreadedHistogram<TH2D>>(
+                "tdc_calibration",
+                "calibration curve of pixel time-of-arrival to TDC units;pixel ToA [ns];pixel ToA [TDC]",
+                nbins,
+                0,
+                time_maximum,
+                adcbins,
+                0,
+                adcbins);
         } else {
-            h_px_tdc = new TH1D("pixel_tdc", "final pixel time-of-arrival;pixel ToA [ns];pixels", nbins, 0, time_maximum);
+            h_px_tdc = std::make_unique<ThreadedHistogram<TH1D>>(
+                "pixel_tdc", "final pixel time-of-arrival;pixel ToA [ns];pixels", nbins, 0, time_maximum);
         }
     }
 }
@@ -240,13 +218,8 @@
             auto original_charge = charge;
 
             // Add ADC smearing:
-<<<<<<< HEAD
-            std::normal_distribution<double> adc_smearing(0, config_.get<unsigned int>("adc_smearing"));
+            std::normal_distribution<double> adc_smearing(0, config_.get<unsigned int>("qdc_smearing"));
             charge += adc_smearing(event->getRandomEngine());
-=======
-            std::normal_distribution<double> adc_smearing(0, config_.get<unsigned int>("qdc_smearing"));
-            charge += adc_smearing(random_generator_);
->>>>>>> da7512b9
             if(config_.get<bool>("output_plots")) {
                 h_pxq_adc_smear->Fill(charge / 1e3);
             }
@@ -280,7 +253,7 @@
 
             // Add TDC smearing:
             std::normal_distribution<double> tdc_smearing(0, config_.get<unsigned int>("tdc_smearing"));
-            time += tdc_smearing(random_generator_);
+            time += tdc_smearing(event->getRandomEngine());
             if(config_.get<bool>("output_plots")) {
                 h_px_tdc_smear->Fill(time);
             }
