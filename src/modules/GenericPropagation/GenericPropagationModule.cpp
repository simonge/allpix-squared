/**
 * @file
 * @brief Implementation of generic charge propagation module
 * @remarks Based on code from Paul Schuetze
 * @copyright Copyright (c) 2017-2020 CERN and the Allpix Squared authors.
 * This software is distributed under the terms of the MIT License, copied verbatim in the file "LICENSE.md".
 * In applying this license, CERN does not waive the privileges and immunities granted to it by virtue of its status as an
 * Intergovernmental Organization or submit itself to any jurisdiction.
 */

#include "GenericPropagationModule.hpp"

#include <cmath>
#include <limits>
#include <map>
#include <memory>
#include <random>
#include <sstream>
#include <string>
#include <utility>

#include <Eigen/Core>

#include <Math/Point3D.h>
#include <Math/Vector3D.h>
#include <TCanvas.h>
#include <TFile.h>
#include <TH2F.h>
#include <TH3F.h>
#include <TPaveText.h>
#include <TPolyLine3D.h>
#include <TPolyMarker3D.h>
#include <TStyle.h>

#include "core/config/Configuration.hpp"
#include "core/messenger/Messenger.hpp"
#include "core/utils/file.h"
#include "core/utils/log.h"
#include "core/utils/unit.h"
#include "tools/ROOT.h"
#include "tools/runge_kutta.h"

#include "objects/DepositedCharge.hpp"
#include "objects/PropagatedCharge.hpp"

using namespace allpix;

/**
 * Besides binding the message and setting defaults for the configuration, the module copies some configuration variables to
 * local copies to speed up computation.
 */
GenericPropagationModule::GenericPropagationModule(Configuration& config,
                                                   Messenger* messenger,
                                                   std::shared_ptr<Detector> detector)
    : Module(config, detector), messenger_(messenger), detector_(std::move(detector)) {
    // Save detector model
    model_ = detector_->getModel();

    // Require deposits message for single detector
    messenger_->bindSingle(this, &GenericPropagationModule::deposits_message_, MsgFlags::REQUIRED);

    // Seed the random generator with the module seed
    random_generator_.seed(getRandomSeed());

    // Set default value for config variables
    config_.setDefault<double>("spatial_precision", Units::get(0.25, "nm"));
    config_.setDefault<double>("timestep_start", Units::get(0.01, "ns"));
    config_.setDefault<double>("timestep_min", Units::get(0.001, "ns"));
    config_.setDefault<double>("timestep_max", Units::get(0.5, "ns"));
    config_.setDefault<double>("integration_time", Units::get(25, "ns"));
    config_.setDefault<unsigned int>("charge_per_step", 10);
    config_.setDefault<double>("temperature", 293.15);

    config_.setDefault<bool>("output_linegraphs", false);
    config_.setDefault<bool>("output_animations", false);
    config_.setDefault<bool>("output_plots",
                             config_.get<bool>("output_linegraphs") || config_.get<bool>("output_animations"));
    config_.setDefault<bool>("output_animations_color_markers", false);
    config_.setDefault<double>("output_plots_step", config_.get<double>("timestep_max"));
    config_.setDefault<bool>("output_plots_use_pixel_units", false);
    config_.setDefault<bool>("output_plots_align_pixels", false);
    config_.setDefault<double>("output_plots_theta", 0.0f);
    config_.setDefault<double>("output_plots_phi", 0.0f);
    config_.setDefault<bool>("output_plots_lines_at_implants", false);

    // Set defaults for charge carrier propagation:
    config_.setDefault<bool>("propagate_electrons", true);
    config_.setDefault<bool>("propagate_holes", false);
    if(!config_.get<bool>("propagate_electrons") && !config_.get<bool>("propagate_holes")) {
        throw InvalidValueError(
            config_,
            "propagate_electrons",
            "No charge carriers selected for propagation, enable 'propagate_electrons' or 'propagate_holes'.");
    }

    config_.setDefault<bool>("ignore_magnetic_field", false);

    // Copy some variables from configuration to avoid lookups:
    temperature_ = config_.get<double>("temperature");
    timestep_min_ = config_.get<double>("timestep_min");
    timestep_max_ = config_.get<double>("timestep_max");
    timestep_start_ = config_.get<double>("timestep_start");
    integration_time_ = config_.get<double>("integration_time");
    target_spatial_precision_ = config_.get<double>("spatial_precision");
    output_plots_ = config_.get<bool>("output_plots");
    output_linegraphs_ = config_.get<bool>("output_linegraphs");
    output_animations_ = config_.get<bool>("output_animations");
    output_plots_step_ = config_.get<double>("output_plots_step");
    output_plots_lines_at_implants_ = config_.get<bool>("output_plots_lines_at_implants");

    // Enable parallelization of this module if multithreading is enabled and no per-event output plots are requested:
    if(!(output_animations_ || output_linegraphs_)) {
        enable_parallelization();
    }

    // Parameterization variables from https://doi.org/10.1016/0038-1101(77)90054-5 (section 5.2)
    electron_Vm_ = Units::get(1.53e9 * std::pow(temperature_, -0.87), "cm/s");
    electron_Ec_ = Units::get(1.01 * std::pow(temperature_, 1.55), "V/cm");
    electron_Beta_ = 2.57e-2 * std::pow(temperature_, 0.66);

    hole_Vm_ = Units::get(1.62e8 * std::pow(temperature_, -0.52), "cm/s");
    hole_Ec_ = Units::get(1.24 * std::pow(temperature_, 1.68), "V/cm");
    hole_Beta_ = 0.46 * std::pow(temperature_, 0.17);

    boltzmann_kT_ = Units::get(8.6173e-5, "eV/K") * temperature_;

    // Reference lifetime and doping concentrations, taken from:
    // https://doi.org/10.1016/0038-1101(82)90203-9
    // https://doi.org/10.1016/0038-1101(76)90022-8
    electron_lifetime_reference_ = Units::get(1e-5, "s");
    hole_lifetime_reference_ = Units::get(4.0e-4, "s");
    electron_doping_reference_ = Units::get(1e16, "/cm/cm/cm");
    hole_doping_reference_ = Units::get(7.1e15, "/cm/cm/cm");

    // Parameter for charge transport in magnetic field (approximated from graphs:
    // http://www.ioffe.ru/SVA/NSM/Semicond/Si/electric.html) FIXME
    electron_Hall_ = 1.15;
    hole_Hall_ = 0.9;
}

void GenericPropagationModule::create_output_plots(unsigned int event_num) {
    LOG(TRACE) << "Writing output plots";

    // Convert to pixel units if necessary
    if(config_.get<bool>("output_plots_use_pixel_units")) {
        for(auto& deposit_points : output_plot_points_) {
            for(auto& point : deposit_points.second) {
                point.SetX(point.x() / model_->getPixelSize().x());
                point.SetY(point.y() / model_->getPixelSize().y());
            }
        }
    }

    // Calculate the axis limits
    double minX = FLT_MAX, maxX = FLT_MIN;
    double minY = FLT_MAX, maxY = FLT_MIN;
    unsigned long tot_point_cnt = 0;
    double start_time = std::numeric_limits<double>::max();
    unsigned int total_charge = 0;
    unsigned int max_charge = 0;
    for(auto& deposit_points : output_plot_points_) {
        for(auto& point : deposit_points.second) {
            minX = std::min(minX, point.x());
            maxX = std::max(maxX, point.x());

            minY = std::min(minY, point.y());
            maxY = std::max(maxY, point.y());
        }
        start_time = std::min(start_time, deposit_points.first.getGlobalTime());
        total_charge += deposit_points.first.getCharge();
        max_charge = std::max(max_charge, deposit_points.first.getCharge());

        tot_point_cnt += deposit_points.second.size();
    }

    // Compute frame axis sizes if equal scaling is requested
    if(config_.get<bool>("output_plots_use_equal_scaling", true)) {
        double centerX = (minX + maxX) / 2.0;
        double centerY = (minY + maxY) / 2.0;
        if(config_.get<bool>("output_plots_use_pixel_units")) {
            minX = centerX - model_->getSensorSize().z() / model_->getPixelSize().x() / 2.0;
            maxX = centerX + model_->getSensorSize().z() / model_->getPixelSize().x() / 2.0;

            minY = centerY - model_->getSensorSize().z() / model_->getPixelSize().y() / 2.0;
            maxY = centerY + model_->getSensorSize().z() / model_->getPixelSize().y() / 2.0;
        } else {
            minX = centerX - model_->getSensorSize().z() / 2.0;
            maxX = centerX + model_->getSensorSize().z() / 2.0;

            minY = centerY - model_->getSensorSize().z() / 2.0;
            maxY = centerY + model_->getSensorSize().z() / 2.0;
        }
    }

    // Align on pixels if requested
    if(config_.get<bool>("output_plots_align_pixels")) {
        if(config_.get<bool>("output_plots_use_pixel_units")) {
            minX = std::floor(minX - 0.5) + 0.5;
            minY = std::floor(minY + 0.5) - 0.5;
            maxX = std::ceil(maxX - 0.5) + 0.5;
            maxY = std::ceil(maxY + 0.5) - 0.5;
        } else {
            double div = minX / model_->getPixelSize().x();
            minX = (std::floor(div - 0.5) + 0.5) * model_->getPixelSize().x();
            div = minY / model_->getPixelSize().y();
            minY = (std::floor(div - 0.5) + 0.5) * model_->getPixelSize().y();
            div = maxX / model_->getPixelSize().x();
            maxX = (std::ceil(div + 0.5) - 0.5) * model_->getPixelSize().x();
            div = maxY / model_->getPixelSize().y();
            maxY = (std::ceil(div + 0.5) - 0.5) * model_->getPixelSize().y();
        }
    }

    // Use a histogram to create the underlying frame
    auto* histogram_frame = new TH3F(("frame_" + getUniqueName() + "_" + std::to_string(event_num)).c_str(),
                                     "",
                                     10,
                                     minX,
                                     maxX,
                                     10,
                                     minY,
                                     maxY,
                                     10,
                                     model_->getSensorCenter().z() - model_->getSensorSize().z() / 2.0,
                                     model_->getSensorCenter().z() + model_->getSensorSize().z() / 2.0);
    histogram_frame->SetDirectory(getROOTDirectory());

    // Create the canvas for the line plot and set orientation
    auto canvas = std::make_unique<TCanvas>(("line_plot_" + std::to_string(event_num)).c_str(),
                                            ("Propagation of charge for event " + std::to_string(event_num)).c_str(),
                                            1280,
                                            1024);
    canvas->cd();
    canvas->SetTheta(config_.get<float>("output_plots_theta") * 180.0f / ROOT::Math::Pi());
    canvas->SetPhi(config_.get<float>("output_plots_phi") * 180.0f / ROOT::Math::Pi());

    // Draw the frame on the canvas
    histogram_frame->GetXaxis()->SetTitle(
        (std::string("x ") + (config_.get<bool>("output_plots_use_pixel_units") ? "(pixels)" : "(mm)")).c_str());
    histogram_frame->GetYaxis()->SetTitle(
        (std::string("y ") + (config_.get<bool>("output_plots_use_pixel_units") ? "(pixels)" : "(mm)")).c_str());
    histogram_frame->GetZaxis()->SetTitle("z (mm)");
    histogram_frame->Draw();

    // Loop over all point sets created during propagation
    // The vector of unique_pointers is required in order not to delete the objects before the canvas is drawn.
    std::vector<std::unique_ptr<TPolyLine3D>> lines;
    short current_color = 1;
    for(auto& deposit_points : output_plot_points_) {
        auto line = std::make_unique<TPolyLine3D>();
        for(auto& point : deposit_points.second) {
            line->SetNextPoint(point.x(), point.y(), point.z());
        }
        // Plot all lines with at least three points with different color
        if(line->GetN() >= 3) {
            EColor plot_color = (deposit_points.first.getType() == CarrierType::ELECTRON ? EColor::kAzure : EColor::kOrange);
            current_color = static_cast<short int>(plot_color - 9 + (static_cast<int>(current_color) + 1) % 19);
            line->SetLineColor(current_color);
            line->Draw("same");
        }
        lines.push_back(std::move(line));
    }

    // Draw and write canvas to module output file, then clear the stored lines
    canvas->Draw();
    getROOTDirectory()->WriteTObject(canvas.get());
    lines.clear();

    // Create canvas for GIF animition of process
    canvas = std::make_unique<TCanvas>(("animation_" + std::to_string(event_num)).c_str(),
                                       ("Propagation of charge for event " + std::to_string(event_num)).c_str(),
                                       1280,
                                       1024);
    canvas->cd();

    // Change axis labels if close to zero or PI as they behave different here
    if(std::fabs(config_.get<double>("output_plots_theta") / (ROOT::Math::Pi() / 2.0) -
                 std::round(config_.get<double>("output_plots_theta") / (ROOT::Math::Pi() / 2.0))) < 1e-6 ||
       std::fabs(config_.get<double>("output_plots_phi") / (ROOT::Math::Pi() / 2.0) -
                 std::round(config_.get<double>("output_plots_phi") / (ROOT::Math::Pi() / 2.0))) < 1e-6) {
        histogram_frame->GetXaxis()->SetLabelOffset(-0.1f);
        histogram_frame->GetYaxis()->SetLabelOffset(-0.075f);
    } else {
        histogram_frame->GetXaxis()->SetTitleOffset(2.0f);
        histogram_frame->GetYaxis()->SetTitleOffset(2.0f);
    }

    // Draw frame on canvas
    histogram_frame->Draw();

    if(output_animations_) {
        // Create the contour histogram
        std::vector<std::string> file_name_contour;
        std::vector<TH2F*> histogram_contour;
        file_name_contour.push_back(createOutputFile("contourX" + std::to_string(event_num) + ".gif"));
        histogram_contour.push_back(new TH2F(("contourX_" + getUniqueName() + "_" + std::to_string(event_num)).c_str(),
                                             "",
                                             100,
                                             minY,
                                             maxY,
                                             100,
                                             model_->getSensorCenter().z() - model_->getSensorSize().z() / 2.0,
                                             model_->getSensorCenter().z() + model_->getSensorSize().z() / 2.0));
        histogram_contour.back()->SetDirectory(getROOTDirectory());
        file_name_contour.push_back(createOutputFile("contourY" + std::to_string(event_num) + ".gif"));
        histogram_contour.push_back(new TH2F(("contourY_" + getUniqueName() + "_" + std::to_string(event_num)).c_str(),
                                             "",
                                             100,
                                             minX,
                                             maxX,
                                             100,
                                             model_->getSensorCenter().z() - model_->getSensorSize().z() / 2.0,
                                             model_->getSensorCenter().z() + model_->getSensorSize().z() / 2.0));
        histogram_contour.back()->SetDirectory(getROOTDirectory());
        file_name_contour.push_back(createOutputFile("contourZ" + std::to_string(event_num) + ".gif"));
        histogram_contour.push_back(new TH2F(("contourZ_" + getUniqueName() + "_" + std::to_string(event_num)).c_str(),
                                             "",
                                             100,
                                             minX,
                                             maxX,
                                             100,
                                             minY,
                                             maxY));
        histogram_contour.back()->SetDirectory(getROOTDirectory());

        // Create file and disable statistics for histogram
        std::string file_name_anim = createOutputFile("animation" + std::to_string(event_num) + ".gif");
        for(size_t i = 0; i < 3; ++i) {
            histogram_contour[i]->SetStats(false);
        }

        // Remove temporary created files
        auto ret = remove(file_name_anim.c_str());
        for(size_t i = 0; i < 3; ++i) {
            ret |= remove(file_name_contour[i].c_str());
        }
        if(ret != 0) {
            throw ModuleError("Could not delete temporary animation files.");
        }

        // Create color table
        TColor* colors[80]; // NOLINT
        for(int i = 20; i < 100; ++i) {
            auto color_idx = TColor::GetFreeColorIndex();
            colors[i - 20] = new TColor(color_idx,
                                        static_cast<float>(i) / 100.0f - 0.2f,
                                        static_cast<float>(i) / 100.0f - 0.2f,
                                        static_cast<float>(i) / 100.0f - 0.2f);
        }

        // Create animation of moving charges
        auto animation_time = static_cast<unsigned int>(
            std::round((Units::convert(config_.get<long double>("output_plots_step"), "ms") / 10.0) *
                       config_.get<long double>("output_animations_time_scaling", 1e9)));
        unsigned long plot_idx = 0;
        unsigned int point_cnt = 0;
        LOG_PROGRESS(INFO, getUniqueName() + "_OUTPUT_PLOTS") << "Written 0 of " << tot_point_cnt << " points for animation";
        while(point_cnt < tot_point_cnt) {
            std::vector<std::unique_ptr<TPolyMarker3D>> markers;
            unsigned long min_idx_diff = std::numeric_limits<unsigned long>::max();

            // Reset the canvas
            canvas->Clear();
            canvas->SetTheta(config_.get<float>("output_plots_theta") * 180.0f / ROOT::Math::Pi());
            canvas->SetPhi(config_.get<float>("output_plots_phi") * 180.0f / ROOT::Math::Pi());
            canvas->Draw();

            // Reset the histogram frame
            histogram_frame->SetTitle("Charge propagation in sensor");
            histogram_frame->GetXaxis()->SetTitle(
                (std::string("x ") + (config_.get<bool>("output_plots_use_pixel_units") ? "(pixels)" : "(mm)")).c_str());
            histogram_frame->GetYaxis()->SetTitle(
                (std::string("y ") + (config_.get<bool>("output_plots_use_pixel_units") ? "(pixels)" : "(mm)")).c_str());
            histogram_frame->GetZaxis()->SetTitle("z (mm)");
            histogram_frame->Draw();

            auto text = std::make_unique<TPaveText>(-0.75, -0.75, -0.60, -0.65);
            auto time_ns = Units::convert(plot_idx * config_.get<long double>("output_plots_step"), "ns");
            std::stringstream sstr;
            sstr << std::fixed << std::setprecision(2) << time_ns << "ns";
            auto time_str = std::string(8 - sstr.str().size(), ' ');
            time_str += sstr.str();
            text->AddText(time_str.c_str());
            text->Draw();

            // Plot all the required points
            for(auto& deposit_points : output_plot_points_) {
                auto points = deposit_points.second;

                auto diff = static_cast<unsigned long>(std::round((deposit_points.first.getGlobalTime() - start_time) /
                                                                  config_.get<long double>("output_plots_step")));
                if(static_cast<long>(plot_idx) - static_cast<long>(diff) < 0) {
                    min_idx_diff = std::min(min_idx_diff, diff - plot_idx);
                    continue;
                }
                auto idx = plot_idx - diff;
                if(idx >= points.size()) {
                    continue;
                }
                min_idx_diff = 0;

                auto marker = std::make_unique<TPolyMarker3D>();
                marker->SetMarkerStyle(kFullCircle);
                marker->SetMarkerSize(static_cast<float>(deposit_points.first.getCharge() *
                                                         config_.get<double>("output_animations_marker_size", 1)) /
                                      static_cast<float>(max_charge));
                auto initial_z_perc = static_cast<int>(
                    ((points[0].z() + model_->getSensorSize().z() / 2.0) / model_->getSensorSize().z()) * 80);
                initial_z_perc = std::max(std::min(79, initial_z_perc), 0);
                if(config_.get<bool>("output_animations_color_markers")) {
                    marker->SetMarkerColor(static_cast<Color_t>(colors[initial_z_perc]->GetNumber()));
                }
                marker->SetNextPoint(points[idx].x(), points[idx].y(), points[idx].z());
                marker->Draw();
                markers.push_back(std::move(marker));

                histogram_contour[0]->Fill(points[idx].y(), points[idx].z(), deposit_points.first.getCharge());
                histogram_contour[1]->Fill(points[idx].x(), points[idx].z(), deposit_points.first.getCharge());
                histogram_contour[2]->Fill(points[idx].x(), points[idx].y(), deposit_points.first.getCharge());
                ++point_cnt;
            }

            // Create a step in the animation
            if(min_idx_diff != 0) {
                canvas->Print((file_name_anim + "+100").c_str());
                plot_idx += min_idx_diff;
            } else {
                // print animation
                if(point_cnt < tot_point_cnt - 1) {
                    canvas->Print((file_name_anim + "+" + std::to_string(animation_time)).c_str());
                } else {
                    canvas->Print((file_name_anim + "++100").c_str());
                }

                // Draw and print contour histograms
                for(size_t i = 0; i < 3; ++i) {
                    canvas->Clear();
                    canvas->SetTitle((std::string("Contour of charge propagation projected on the ") +
                                      static_cast<char>('X' + i) + "-axis")
                                         .c_str());
                    switch(i) {
                    case 0 /* x */:
                        histogram_contour[i]->GetXaxis()->SetTitle(
                            (std::string("y ") + (config_.get<bool>("output_plots_use_pixel_units") ? "(pixels)" : "(mm)"))
                                .c_str());
                        histogram_contour[i]->GetYaxis()->SetTitle("z (mm)");
                        break;
                    case 1 /* y */:
                        histogram_contour[i]->GetXaxis()->SetTitle(
                            (std::string("x ") + (config_.get<bool>("output_plots_use_pixel_units") ? "(pixels)" : "(mm)"))
                                .c_str());
                        histogram_contour[i]->GetYaxis()->SetTitle("z (mm)");
                        break;
                    case 2 /* z */:
                        histogram_contour[i]->GetXaxis()->SetTitle(
                            (std::string("x ") + (config_.get<bool>("output_plots_use_pixel_units") ? "(pixels)" : "(mm)"))
                                .c_str());
                        histogram_contour[i]->GetYaxis()->SetTitle(
                            (std::string("y ") + (config_.get<bool>("output_plots_use_pixel_units") ? "(pixels)" : "(mm)"))
                                .c_str());
                        break;
                    default:;
                    }
                    histogram_contour[i]->SetMinimum(1);
                    histogram_contour[i]->SetMaximum(total_charge /
                                                     config_.get<double>("output_animations_contour_max_scaling", 10));
                    histogram_contour[i]->Draw("CONTZ 0");
                    if(point_cnt < tot_point_cnt - 1) {
                        canvas->Print((file_name_contour[i] + "+" + std::to_string(animation_time)).c_str());
                    } else {
                        canvas->Print((file_name_contour[i] + "++100").c_str());
                    }
                    histogram_contour[i]->Reset();
                }
                ++plot_idx;
            }
            markers.clear();

            LOG_PROGRESS(INFO, getUniqueName() + "_OUTPUT_PLOTS")
                << "Written " << point_cnt << " of " << tot_point_cnt << " points for animation";
        }
    }
    output_plot_points_.clear();
}

void GenericPropagationModule::init() {

    auto detector = getDetector();

    // Check for electric field and output warning for slow propagation if not defined
    if(!detector->hasElectricField()) {
        LOG(WARNING) << "This detector does not have an electric field.";
    }

    // For linear fields we can in addition check if the correct carriers are propagated
    if(detector->getElectricFieldType() == FieldType::LINEAR) {
        auto model = detector_->getModel();
        auto probe_point = ROOT::Math::XYZPoint(model->getSensorCenter().x(),
                                                model->getSensorCenter().y(),
                                                model->getSensorCenter().z() + model->getSensorSize().z() / 2.01);

        // Get the field close to the implants and check its sign:
        auto efield = detector->getElectricField(probe_point);
        auto direction = std::signbit(efield.z());
        // Compare with propagated carrier type:
        if(direction && !config_.get<bool>("propagate_electrons")) {
            LOG(WARNING) << "Electric field indicates electron collection at implants, but electrons are not propagated!";
        }
        if(!direction && !config_.get<bool>("propagate_holes")) {
            LOG(WARNING) << "Electric field indicates hole collection at implants, but holes are not propagated!";
        }
    }

    // Check for magnetic field
    has_magnetic_field_ = detector->hasMagneticField();
    if(has_magnetic_field_) {
        if(config_.get<bool>("ignore_magnetic_field")) {
            has_magnetic_field_ = false;
            LOG(WARNING) << "A magnetic field is switched on, but is set to be ignored for this module.";
        } else {
            LOG(DEBUG) << "This detector sees a magnetic field.";
            magnetic_field_ = detector_->getMagneticField();
        }
    }

    if(output_plots_) {
        step_length_histo_ = new TH1D("step_length_histo",
                                      "Step length;length [#mum];integration steps",
                                      100,
                                      0,
                                      static_cast<double>(Units::convert(0.25 * model_->getSensorSize().z(), "um")));

        drift_time_histo_ = new TH1D("drift_time_histo",
                                     "Drift time;Drift time [ns];charge carriers",
                                     static_cast<int>(Units::convert(integration_time_, "ns") * 5),
                                     0,
                                     static_cast<double>(Units::convert(integration_time_, "ns")));

        uncertainty_histo_ =
            new TH1D("uncertainty_histo",
                     "Position uncertainty;uncertainty [nm];integration steps",
                     100,
                     0,
                     static_cast<double>(4 * Units::convert(config_.get<double>("spatial_precision"), "nm")));

        group_size_histo_ = new TH1D("group_size_histo",
                                     "Charge carrier group size;group size;number of groups trasnported",
                                     config_.get<int>("charge_per_step") - 1,
                                     1,
                                     static_cast<double>(config_.get<unsigned int>("charge_per_step")));
    }

    // Check for doping profile
    has_doping_profile_ = detector->hasDopingProfile();
}

void GenericPropagationModule::run(unsigned int event_num) {

    // Create vector of propagated charges to output
    std::vector<PropagatedCharge> propagated_charges;

    // Loop over all deposits for propagation
    LOG(TRACE) << "Propagating charges in sensor";
    unsigned int propagated_charges_count = 0;
    unsigned int recombined_charges_count = 0;
    unsigned int step_count = 0;
    long double total_time = 0;
    for(const auto& deposit : deposits_message_->getData()) {

        if((deposit.getType() == CarrierType::ELECTRON && !config_.get<bool>("propagate_electrons")) ||
           (deposit.getType() == CarrierType::HOLE && !config_.get<bool>("propagate_holes"))) {
            LOG(DEBUG) << "Skipping charge carriers (" << deposit.getType() << ") on "
                       << Units::display(deposit.getLocalPosition(), {"mm", "um"});
            continue;
        }

        // Only process if within requested integration time:
        if(deposit.getLocalTime() > integration_time_) {
            LOG(DEBUG) << "Skipping charge carriers deposited beyond integration time: "
                       << Units::display(deposit.getGlobalTime(), "ns") << " global / "
                       << Units::display(deposit.getLocalTime(), {"ns", "ps"}) << " local";
            continue;
        }

        // Loop over all charges in the deposit
        unsigned int charges_remaining = deposit.getCharge();

        LOG(DEBUG) << "Set of charge carriers (" << deposit.getType() << ") on "
                   << Units::display(deposit.getLocalPosition(), {"mm", "um"});

        auto charge_per_step = config_.get<unsigned int>("charge_per_step");
        while(charges_remaining > 0) {
            // Define number of charges to be propagated and remove charges of this step from the total
            if(charge_per_step > charges_remaining) {
                charge_per_step = charges_remaining;
            }
            charges_remaining -= charge_per_step;

            // Get position and propagate through sensor
            auto position = deposit.getLocalPosition();

            // Add point of deposition to the output plots if requested
            if(output_linegraphs_) {
                auto global_position = detector_->getGlobalPosition(position);
                output_plot_points_.emplace_back(PropagatedCharge(position,
                                                                  global_position,
                                                                  deposit.getType(),
                                                                  charge_per_step,
                                                                  deposit.getLocalTime(),
                                                                  deposit.getGlobalTime()),
                                                 std::vector<ROOT::Math::XYZPoint>());
            }

            // Propagate a single charge deposit
            auto prop_pair = propagate(position, deposit.getType(), deposit.getLocalTime());
            position = prop_pair.first;

            if(prop_pair.second < 0) {
                LOG(DEBUG) << " Recombined " << charge_per_step << " at " << Units::display(position, {"mm", "um"}) << " in "
                           << Units::display(-1 * prop_pair.second, "ns") << " time, removing";
                recombined_charges_count += charge_per_step;
                continue;
            }

            LOG(DEBUG) << " Propagated " << charge_per_step << " to " << Units::display(position, {"mm", "um"}) << " in "
                       << Units::display(prop_pair.second, "ns") << " time";

            // Create a new propagated charge and add it to the list
            auto global_position = detector_->getGlobalPosition(position);
            PropagatedCharge propagated_charge(position,
                                               global_position,
                                               deposit.getType(),
                                               charge_per_step,
                                               deposit.getLocalTime() + prop_pair.second,
                                               deposit.getGlobalTime() + prop_pair.second,
                                               &deposit);

            propagated_charges.push_back(std::move(propagated_charge));

            // Update statistical information
            ++step_count;
            propagated_charges_count += charge_per_step;
            total_time += charge_per_step * prop_pair.second;
            if(output_plots_) {
                drift_time_histo_->Fill(static_cast<double>(Units::convert(prop_pair.second, "ns")), charge_per_step);
                group_size_histo_->Fill(charge_per_step);
            }
        }
    }

    // Output plots if required
    if(output_linegraphs_) {
        create_output_plots(event_num);
    }

    // Write summary and update statistics
    long double average_time = total_time / std::max(1u, propagated_charges_count);
    LOG(INFO) << "Propagated " << propagated_charges_count << " charges in " << step_count << " steps in average time of "
              << Units::display(average_time, "ns") << std::endl
              << "Recombined " << recombined_charges_count << " charges during transport";
    total_propagated_charges_ += propagated_charges_count;
    total_steps_ += step_count;
    total_time_ += total_time;

    // Create a new message with propagated charges
    auto propagated_charge_message = std::make_shared<PropagatedChargeMessage>(std::move(propagated_charges), detector_);

    // Dispatch the message with propagated charges
    messenger_->dispatchMessage(this, propagated_charge_message);
}

/**
 * Propagation is simulated using a parameterization for the electron mobility. This is used to calculate the electron
 * velocity at every point with help of the electric field map of the detector. An Runge-Kutta integration is applied in
 * multiple steps, adding a random diffusion to the propagating charge every step.
 */
std::pair<ROOT::Math::XYZPoint, double>
GenericPropagationModule::propagate(const ROOT::Math::XYZPoint& pos, const CarrierType& type, const double initial_time) {
    // Create a runge kutta solver using the electric field as step function
    Eigen::Vector3d position(pos.x(), pos.y(), pos.z());

    // Define a lambda function to compute the carrier mobility
    // NOTE This function is typically the most frequently executed part of the framework and therefore the bottleneck
    auto carrier_mobility = [&](double efield_mag) {
        // Compute carrier mobility from constants and electric field magnitude
        if(type == CarrierType::ELECTRON) {
            return electron_Vm_ / electron_Ec_ /
                   std::pow(1. + std::pow(efield_mag / electron_Ec_, electron_Beta_), 1.0 / electron_Beta_);
        } else {
            return hole_Vm_ / hole_Ec_ / std::pow(1. + std::pow(efield_mag / hole_Ec_, hole_Beta_), 1.0 / hole_Beta_);
        }
    };

    // Define a function to compute the diffusion
    auto carrier_diffusion = [&](double efield_mag, double timestep) -> Eigen::Vector3d {
        double diffusion_constant = boltzmann_kT_ * carrier_mobility(efield_mag);
        double diffusion_std_dev = std::sqrt(2. * diffusion_constant * timestep);

        // Compute the independent diffusion in three
        std::normal_distribution<double> gauss_distribution(0, diffusion_std_dev);
        Eigen::Vector3d diffusion;
        for(int i = 0; i < 3; ++i) {
            diffusion[i] = gauss_distribution(random_generator_);
        }
        return diffusion;
    };

    // Survival probability of this charge carrier package, evaluated once
    std::uniform_real_distribution<double> survival(0, 1);
    auto survival_probability = survival(random_generator_);

    auto carrier_alive = [&](double doping_concentration, double time) -> bool {
        auto lifetime = (type == CarrierType::ELECTRON ? electron_lifetime_reference_ : hole_lifetime_reference_) /
                        (1 + std::fabs(doping_concentration) /
                                 (type == CarrierType::ELECTRON ? electron_doping_reference_ : hole_doping_reference_));
        return survival_probability > (1 - std::exp(-1 * time / lifetime));
    };

    // Define lambda functions to compute the charge carrier velocity with or without magnetic field
    std::function<Eigen::Vector3d(double, const Eigen::Vector3d&)> carrier_velocity_noB =
        [&](double, const Eigen::Vector3d& cur_pos) -> Eigen::Vector3d {
        auto raw_field = detector_->getElectricField(static_cast<ROOT::Math::XYZPoint>(cur_pos));
        Eigen::Vector3d efield(raw_field.x(), raw_field.y(), raw_field.z());

        return static_cast<int>(type) * carrier_mobility(efield.norm()) * efield;
    };

    std::function<Eigen::Vector3d(double, const Eigen::Vector3d&)> carrier_velocity_withB =
        [&](double, const Eigen::Vector3d& cur_pos) -> Eigen::Vector3d {
        auto raw_field = detector_->getElectricField(static_cast<ROOT::Math::XYZPoint>(cur_pos));
        Eigen::Vector3d efield(raw_field.x(), raw_field.y(), raw_field.z());

        Eigen::Vector3d velocity;
        Eigen::Vector3d bfield(magnetic_field_.x(), magnetic_field_.y(), magnetic_field_.z());

        auto mob = carrier_mobility(efield.norm());
        auto exb = efield.cross(bfield);

        Eigen::Vector3d term1;
        double hallFactor = (type == CarrierType::ELECTRON ? electron_Hall_ : hole_Hall_);
        term1 = static_cast<int>(type) * mob * hallFactor * exb;

        Eigen::Vector3d term2 = mob * mob * hallFactor * hallFactor * efield.dot(bfield) * bfield;

        auto rnorm = 1 + mob * mob * hallFactor * hallFactor * bfield.dot(bfield);
        return static_cast<int>(type) * mob * (efield + term1 + term2) / rnorm;
    };

    // Create the runge kutta solver with an RKF5 tableau, using different velocity calculators depending on the magnetic
    // field
    auto runge_kutta = make_runge_kutta(
        tableau::RK5, (has_magnetic_field_ ? carrier_velocity_withB : carrier_velocity_noB), timestep_start_, position);

    // Continue propagation until the deposit is outside the sensor
    Eigen::Vector3d last_position = position;
    double last_time = 0;
    size_t next_idx = 0;
    bool is_alive = true;
    while(detector_->isWithinSensor(static_cast<ROOT::Math::XYZPoint>(position)) &&
<<<<<<< HEAD
          runge_kutta.getTime() < integration_time_ && is_alive) {
=======
          (initial_time + runge_kutta.getTime()) < integration_time_) {
>>>>>>> 1bbb176a
        // Update output plots if necessary (depending on the plot step)
        if(output_linegraphs_) {
            auto time_idx = static_cast<size_t>(runge_kutta.getTime() / output_plots_step_);
            while(next_idx <= time_idx) {
                output_plot_points_.back().second.push_back(static_cast<ROOT::Math::XYZPoint>(position));
                next_idx = output_plot_points_.back().second.size();
            }
        }

        // Save previous position and time
        last_position = position;
        last_time = runge_kutta.getTime();

        // Execute a Runge Kutta step
        auto step = runge_kutta.step();

        // Get the current result and timestep
        auto timestep = runge_kutta.getTimeStep();
        position = runge_kutta.getValue();

        // Get electric field at current position and fall back to empty field if it does not exist
        auto efield = detector_->getElectricField(static_cast<ROOT::Math::XYZPoint>(position));

        // Apply diffusion step
        auto diffusion = carrier_diffusion(std::sqrt(efield.Mag2()), timestep);
        position += diffusion;
        runge_kutta.setValue(position);

        // Check if charge carrier is still alive:
        if(has_doping_profile_) {
            is_alive = carrier_alive(detector_->getDopingProfile(static_cast<ROOT::Math::XYZPoint>(position)),
                                     runge_kutta.getTime());
        }

        // Adapt step size to match target precision
        double uncertainty = step.error.norm();

        // Update step length histogram
        if(output_plots_) {
            step_length_histo_->Fill(static_cast<double>(Units::convert(step.value.norm(), "um")));
            uncertainty_histo_->Fill(static_cast<double>(Units::convert(step.error.norm(), "nm")));
        }

        // Lower timestep when reaching the sensor edge
        if(std::fabs(model_->getSensorSize().z() / 2.0 - position.z()) < 2 * step.value.z()) {
            timestep *= 0.75;
        } else {
            if(uncertainty > target_spatial_precision_) {
                timestep *= 0.75;
            } else if(2 * uncertainty < target_spatial_precision_) {
                timestep *= 1.5;
            }
        }
        // Limit the timestep to certain minimum and maximum step sizes
        if(timestep > timestep_max_) {
            timestep = timestep_max_;
        } else if(timestep < timestep_min_) {
            timestep = timestep_min_;
        }
        runge_kutta.setTimeStep(timestep);
    }

    // Find proper final position in the sensor
    auto time = runge_kutta.getTime();
    if(!detector_->isWithinSensor(static_cast<ROOT::Math::XYZPoint>(position))) {
        auto check_position = position;
        check_position.z() = last_position.z();
        if(position.z() > 0 && detector_->isWithinSensor(static_cast<ROOT::Math::XYZPoint>(check_position))) {
            // Carrier left sensor on the side of the pixel grid, interpolate end point on surface
            auto z_cur_border = std::fabs(position.z() - model_->getSensorSize().z() / 2.0);
            auto z_last_border = std::fabs(model_->getSensorSize().z() / 2.0 - last_position.z());
            auto z_total = z_cur_border + z_last_border;
            position = (z_last_border / z_total) * position + (z_cur_border / z_total) * last_position;
            time = (z_last_border / z_total) * time + (z_cur_border / z_total) * last_time;
        } else {
            // Carrier left sensor on any order border, use last position inside instead
            position = last_position;
            time = last_time;
        }
    }

    // If requested, remove charge drift lines from plots if they did not reach the implant side within the integration time:
    if(output_linegraphs_ && output_plots_lines_at_implants_) {
        // If drift time is larger than integration time or the charge carriers have been collected at the backside, remove
        if(time >= integration_time_ || last_position.z() < -model_->getSensorSize().z() * 0.45) {
            output_plot_points_.pop_back();
        }
    }

    if(!is_alive) {
        LOG(DEBUG) << "Charge carrier recombinated after " << Units::display(last_time, {"ns"});
        // FIXME
        time = -time;
    }

    // Return the final position of the propagated charge
    return std::make_pair(static_cast<ROOT::Math::XYZPoint>(position), initial_time + time);
}

void GenericPropagationModule::finalize() {
    if(output_plots_) {
        step_length_histo_->Write();
        drift_time_histo_->Write();
        uncertainty_histo_->Write();
        group_size_histo_->Write();
    }

    long double average_time = total_time_ / std::max(1u, total_propagated_charges_);
    LOG(INFO) << "Propagated total of " << total_propagated_charges_ << " charges in " << total_steps_
              << " steps in average time of " << Units::display(average_time, "ns");
}<|MERGE_RESOLUTION|>--- conflicted
+++ resolved
@@ -757,11 +757,7 @@
     size_t next_idx = 0;
     bool is_alive = true;
     while(detector_->isWithinSensor(static_cast<ROOT::Math::XYZPoint>(position)) &&
-<<<<<<< HEAD
-          runge_kutta.getTime() < integration_time_ && is_alive) {
-=======
-          (initial_time + runge_kutta.getTime()) < integration_time_) {
->>>>>>> 1bbb176a
+          (initial_time + runge_kutta.getTime()) < integration_time_ && is_alive) {
         // Update output plots if necessary (depending on the plot step)
         if(output_linegraphs_) {
             auto time_idx = static_cast<size_t>(runge_kutta.getTime() / output_plots_step_);
