/**
 * @file
 * @brief Implementation of Geant4 deposition module
 * @remarks Based on code from Mathieu Benoit
 * @copyright Copyright (c) 2017-2020 CERN and the Allpix Squared authors.
 * This software is distributed under the terms of the MIT License, copied verbatim in the file "LICENSE.md".
 * In applying this license, CERN does not waive the privileges and immunities granted to it by virtue of its status as an
 * Intergovernmental Organization or submit itself to any jurisdiction.
 */

#include "DepositionGeant4Module.hpp"

#include <limits>
#include <string>
#include <utility>

#include <G4EmParameters.hh>
#include <G4HadronicProcessStore.hh>
#include <G4LogicalVolume.hh>
#include <G4PhysListFactory.hh>
#include <G4RadioactiveDecayPhysics.hh>
#include <G4RunManager.hh>
#include <G4StepLimiterPhysics.hh>
#include <G4UImanager.hh>
#include <G4UserLimits.hh>

#include "G4FieldManager.hh"
#include "G4TransportationManager.hh"
#include "G4UniformMagField.hh"

#include "core/config/exceptions.h"
#include "core/geometry/GeometryManager.hpp"
#include "core/module/exceptions.h"
#include "core/utils/log.h"
#include "objects/DepositedCharge.hpp"
#include "tools/ROOT.h"
#include "tools/geant4.h"

#include "GeneratorActionG4.hpp"
#include "SensitiveDetectorActionG4.hpp"
#include "SetTrackInfoUserHookG4.hpp"

#define G4_NUM_SEEDS 10

using namespace allpix;

/**
 * Includes the particle source point to the geometry using \ref GeometryManager::addPoint.
 */
DepositionGeant4Module::DepositionGeant4Module(Configuration& config, Messenger* messenger, GeometryManager* geo_manager)
    : Module(config), messenger_(messenger), geo_manager_(geo_manager), last_event_num_(1), run_manager_g4_(nullptr) {

    // Set default physics list
    config_.setDefault("physics_list", "FTFP_BERT_LIV");

    config_.setDefault("source_type", "beam");
    config_.setDefault<bool>("output_plots", false);
    config_.setDefault<int>("output_plots_scale", Units::get(100, "ke"));
    config_.setDefault<double>("max_step_length", Units::get(1.0, "um"));
    // Default value chosen to ensure proper gamma generation for Cs137 decay
    config_.setDefault<double>("cutoff_time", 2.21e+11);

    // Set alias for support of old particle source definition
    config_.setAlias("source_position", "beam_position");
    config_.setAlias("source_energy", "beam_energy");
    config_.setAlias("source_energy_spread", "beam_energy_spread");
    config_.setAlias("cutoff_time", "decay_cutoff_time", true);

<<<<<<< HEAD
    // Create user limits for maximum step length and maximum event time in the sensor
    user_limits_ = std::make_unique<G4UserLimits>(
        config_.get<double>("max_step_length"), DBL_MAX, config_.get<double>("decay_cutoff_time"));

    // Create user limits for maximum event time in the world volume:
    user_limits_world_ = std::make_unique<G4UserLimits>(DBL_MAX, DBL_MAX, config_.get<double>("decay_cutoff_time"));
=======
    // Create user limits for maximum step length in the sensor
    user_limits_ =
        std::make_unique<G4UserLimits>(config_.get<double>("max_step_length"), DBL_MAX, config_.get<double>("cutoff_time"));

    user_limits_world_ = std::make_unique<G4UserLimits>(DBL_MAX, DBL_MAX, config_.get<double>("cutoff_time"));
>>>>>>> 687e1a26

    // If macro, parse for positions of sources and add these as points to the GeoManager to extend the world:
    if(config.get<std::string>("source_type") == "macro") {
        std::ifstream file(config.getPath("file_name", true));
        std::string line;
        while(std::getline(file, line)) {
            if(line.rfind("/gps/position", 0) == 0 || line.rfind("/gps/pos/centre") == 0) {
                LOG(TRACE) << "Macro contains source position: \"" << line << "\"";
                std::stringstream sstr(line);
                std::string command, units;
                double pos_x, pos_y, pos_z;
                sstr >> command >> pos_x >> pos_y >> pos_z >> units;
                ROOT::Math::XYZPoint source_position(
                    Units::get(pos_x, units), Units::get(pos_y, units), Units::get(pos_z, units));
                LOG(DEBUG) << "Found source positioned at " << Units::display(source_position, {"mm", "cm"});
                geo_manager_->addPoint(source_position);
            }
        }
    }

    // Add the particle source position to the geometry
    geo_manager_->addPoint(config_.get<ROOT::Math::XYZPoint>("source_position", ROOT::Math::XYZPoint()));
}

/**
 * Module depends on \ref GeometryBuilderGeant4Module loaded first, because it owns the pointer to the Geant4 run manager.
 */
void DepositionGeant4Module::init() {
    // Load the G4 run manager (which is owned by the geometry builder)
    run_manager_g4_ = G4RunManager::GetRunManager();
    if(run_manager_g4_ == nullptr) {
        throw ModuleError("Cannot deposit charges using Geant4 without a Geant4 geometry builder");
    }

    // Suppress all output from G4
    SUPPRESS_STREAM(G4cout);

    // Get UI manager for sending commands
    G4UImanager* ui_g4 = G4UImanager::GetUIpointer();

    // Apply optional PAI model
    if(config_.get<bool>("enable_pai", false)) {
        LOG(TRACE) << "Enabling PAI model on all detectors";
        G4EmParameters::Instance();

        for(auto& detector : geo_manager_->getDetectors()) {
            // Get logical volume
            auto logical_volume = geo_manager_->getExternalObject<G4LogicalVolume>(detector->getName(), "sensor_log");
            if(logical_volume == nullptr) {
                throw ModuleError("Detector " + detector->getName() + " has no sensitive device (broken Geant4 geometry)");
            }
            // Create region
            G4Region* region = new G4Region(detector->getName() + "_sensor_region");
            region->AddRootLogicalVolume(logical_volume.get());

            auto pai_model = config_.get<std::string>("pai_model", "pai");
            auto lcase_model = pai_model;
            std::transform(lcase_model.begin(), lcase_model.end(), lcase_model.begin(), ::tolower);
            if(lcase_model == "pai") {
                pai_model = "PAI";
            } else if(lcase_model == "paiphoton") {
                pai_model = "PAIphoton";
            } else {
                throw InvalidValueError(config_, "pai_model", "model has to be either 'pai' or 'paiphoton'");
            }

            ui_g4->ApplyCommand("/process/em/AddPAIRegion all " + region->GetName() + " " + pai_model);
        }
    }

    // Find the physics list
    G4PhysListFactory physListFactory;
    G4VModularPhysicsList* physicsList = physListFactory.GetReferencePhysList(config_.get<std::string>("physics_list"));
    if(physicsList == nullptr) {
        std::string message = "specified physics list does not exists";
        std::vector<G4String> base_lists = physListFactory.AvailablePhysLists();
        message += " (available base lists are ";
        for(auto& base_list : base_lists) {
            message += base_list;
            message += ", ";
        }
        message = message.substr(0, message.size() - 2);
        message += " with optional suffixes for electromagnetic lists ";
        std::vector<G4String> em_lists = physListFactory.AvailablePhysListsEM();
        for(auto& em_list : em_lists) {
            if(em_list.empty()) {
                continue;
            }
            message += em_list;
            message += ", ";
        }
        message = message.substr(0, message.size() - 2);
        message += ")";

        throw InvalidValueError(config_, "physics_list", message);
    } else {
        LOG(INFO) << "Using G4 physics list \"" << config_.get<std::string>("physics_list") << "\"";
    }
    // Register a step limiter (uses the user limits defined earlier)
    physicsList->RegisterPhysics(new G4StepLimiterPhysics());

    // Register radioactive decay physics lists
    physicsList->RegisterPhysics(new G4RadioactiveDecayPhysics());

    // Set the range-cut off threshold for secondary production:
    double production_cut;
    if(config_.has("range_cut")) {
        production_cut = config_.get<double>("range_cut");
        LOG(INFO) << "Setting configured G4 production cut to " << Units::display(production_cut, {"mm", "um"});
    } else {
        // Define the production cut as one fifth of the minimum size (thickness, pitch) among the detectors
        double min_size = std::numeric_limits<double>::max();
        std::string min_detector;
        for(auto& detector : geo_manager_->getDetectors()) {
            auto model = detector->getModel();
            double prev_min_size = min_size;
            min_size =
                std::min({min_size, model->getPixelSize().x(), model->getPixelSize().y(), model->getSensorSize().z()});
            if(min_size != prev_min_size) {
                min_detector = detector->getName();
            }
        }
        production_cut = min_size / 5;
        LOG(INFO) << "Setting G4 production cut to " << Units::display(production_cut, {"mm", "um"})
                  << ", derived from properties of detector \"" << min_detector << "\"";
    }
    ui_g4->ApplyCommand("/run/setCut " + std::to_string(production_cut));

    // Set user limits on world volume:
    auto world_log_volume = geo_manager_->getExternalObject<G4LogicalVolume>("", "world_log");
    if(world_log_volume != nullptr) {
        LOG(DEBUG) << "Setting world volume user limits to constrain event time to "
                   << Units::display(config_.get<double>("decay_cutoff_time"), {"ns", "us", "ms", "s"});
        world_log_volume->SetUserLimits(user_limits_world_.get());
    }

    // Initialize the physics list
    LOG(TRACE) << "Initializing physics processes";
    run_manager_g4_->SetUserInitialization(physicsList);
    run_manager_g4_->InitializePhysics();

    // Initialize the full run manager to ensure correct state flags
    run_manager_g4_->Initialize();

    // Build particle generator
    LOG(TRACE) << "Constructing particle source";
    auto generator = new GeneratorActionG4(config_);
    run_manager_g4_->SetUserAction(generator);

    track_info_manager_ = std::make_unique<TrackInfoManager>();

    // User hook to store additional information at track initialization and termination as well as custom track ids
    auto userTrackIDHook = new SetTrackInfoUserHookG4(track_info_manager_.get());
    run_manager_g4_->SetUserAction(userTrackIDHook);

    if(geo_manager_->hasMagneticField()) {
        MagneticFieldType magnetic_field_type_ = geo_manager_->getMagneticFieldType();

        if(magnetic_field_type_ == MagneticFieldType::CONSTANT) {
            ROOT::Math::XYZVector b_field = geo_manager_->getMagneticField(ROOT::Math::XYZPoint(0., 0., 0.));
            G4MagneticField* magField = new G4UniformMagField(G4ThreeVector(b_field.x(), b_field.y(), b_field.z()));
            G4FieldManager* globalFieldMgr = G4TransportationManager::GetTransportationManager()->GetFieldManager();
            globalFieldMgr->SetDetectorField(magField);
            globalFieldMgr->CreateChordFinder(magField);
        } else {
            throw ModuleError("Magnetic field enabled, but not constant. This can't be handled by this module yet.");
        }
    }

    // Get the creation energy for charge (default is silicon electron hole pair energy)
    auto charge_creation_energy = config_.get<double>("charge_creation_energy", Units::get(3.64, "eV"));
    auto fano_factor = config_.get<double>("fano_factor", 0.115);

    // Prepare seeds for Geant4:
    // NOTE Assumes this is the only Geant4 module using random numbers
    std::string seed_command = "/random/setSeeds ";
    for(int i = 0; i < G4_NUM_SEEDS; ++i) {
        seed_command += std::to_string(static_cast<uint32_t>(getRandomSeed() % INT_MAX));
        if(i != G4_NUM_SEEDS - 1) {
            seed_command += " ";
        }
    }

    // Loop through all detectors and set the sensitive detector action that handles the particle passage
    bool useful_deposition = false;
    for(auto& detector : geo_manager_->getDetectors()) {
        // Do not add sensitive detector for detectors that have no listeners for the deposited charges
        // FIXME Probably the MCParticle has to be checked as well
        if(!messenger_->hasReceiver(this,
                                    std::make_shared<DepositedChargeMessage>(std::vector<DepositedCharge>(), detector))) {
            LOG(INFO) << "Not depositing charges in " << detector->getName()
                      << " because there is no listener for its output";
            continue;
        }
        useful_deposition = true;

        // Get model of the sensitive device
        auto sensitive_detector_action = new SensitiveDetectorActionG4(
            this, detector, messenger_, track_info_manager_.get(), charge_creation_energy, fano_factor, getRandomSeed());
        auto logical_volume = geo_manager_->getExternalObject<G4LogicalVolume>(detector->getName(), "sensor_log");
        if(logical_volume == nullptr) {
            throw ModuleError("Detector " + detector->getName() + " has no sensitive device (broken Geant4 geometry)");
        }

        // Apply the user limits to this element
        logical_volume->SetUserLimits(user_limits_.get());

        // Add the sensitive detector action
        logical_volume->SetSensitiveDetector(sensitive_detector_action);
        sensors_.push_back(sensitive_detector_action);

        // If requested, prepare output plots
        if(config_.get<bool>("output_plots")) {
            LOG(TRACE) << "Creating output plots";

            // Plot axis are in kilo electrons - convert from framework units!
            int maximum = static_cast<int>(Units::convert(config_.get<int>("output_plots_scale"), "ke"));
            int nbins = 5 * maximum;

            // Create histograms if needed
            std::string plot_name = "deposited_charge_" + sensitive_detector_action->getName();
            charge_per_event_[sensitive_detector_action->getName()] =
                new TH1D(plot_name.c_str(), "deposited charge per event;deposited charge [ke];events", nbins, 0, maximum);
        }
    }

    if(!useful_deposition) {
        LOG(ERROR) << "Not a single listener for deposited charges, module is useless!";
    }

    // Disable verbose messages from processes
    ui_g4->ApplyCommand("/process/verbose 0");
    ui_g4->ApplyCommand("/process/em/verbose 0");
    ui_g4->ApplyCommand("/process/eLoss/verbose 0");
    G4HadronicProcessStore::Instance()->SetVerbose(0);

    // Set the random seed for Geant4 generation
    ui_g4->ApplyCommand(seed_command);

    // Release the output stream
    RELEASE_STREAM(G4cout);
}

void DepositionGeant4Module::run(unsigned int event_num) {
    // Suppress output stream if not in debugging mode
    IFLOG(DEBUG);
    else {
        SUPPRESS_STREAM(G4cout);
    }

    // Start a single event from the beam
    LOG(TRACE) << "Enabling beam";
    run_manager_g4_->BeamOn(static_cast<int>(config_.get<unsigned int>("number_of_particles", 1)));
    last_event_num_ = event_num;

    // Release the stream (if it was suspended)
    RELEASE_STREAM(G4cout);

    track_info_manager_->createMCTracks();

    // Dispatch the necessary messages
    track_info_manager_->dispatchMessage(this, messenger_);

    for(auto& sensor : sensors_) {
        sensor->dispatchMessages();

        // Fill output plots if requested:
        if(config_.get<bool>("output_plots")) {
            double charge = static_cast<double>(Units::convert(sensor->getDepositedCharge(), "ke"));
            charge_per_event_[sensor->getName()]->Fill(charge);
        }
    }

    track_info_manager_->resetTrackInfoManager();
}

void DepositionGeant4Module::finalize() {
    size_t total_charges = 0;
    for(auto& sensor : sensors_) {
        total_charges += sensor->getTotalDepositedCharge();
    }

    if(config_.get<bool>("output_plots")) {
        // Write histograms
        LOG(TRACE) << "Writing output plots to file";
        for(auto& plot : charge_per_event_) {
            plot.second->Write();
        }
    }

    // Print summary or warns if module did not output any charges
    if(!sensors_.empty() && total_charges > 0 && last_event_num_ > 0) {
        size_t average_charge = total_charges / sensors_.size() / last_event_num_;
        LOG(INFO) << "Deposited total of " << total_charges << " charges in " << sensors_.size() << " sensor(s) (average of "
                  << average_charge << " per sensor for every event)";
    } else {
        LOG(WARNING) << "No charges deposited";
    }
}<|MERGE_RESOLUTION|>--- conflicted
+++ resolved
@@ -66,20 +66,12 @@
     config_.setAlias("source_energy_spread", "beam_energy_spread");
     config_.setAlias("cutoff_time", "decay_cutoff_time", true);
 
-<<<<<<< HEAD
     // Create user limits for maximum step length and maximum event time in the sensor
-    user_limits_ = std::make_unique<G4UserLimits>(
-        config_.get<double>("max_step_length"), DBL_MAX, config_.get<double>("decay_cutoff_time"));
-
-    // Create user limits for maximum event time in the world volume:
-    user_limits_world_ = std::make_unique<G4UserLimits>(DBL_MAX, DBL_MAX, config_.get<double>("decay_cutoff_time"));
-=======
-    // Create user limits for maximum step length in the sensor
     user_limits_ =
         std::make_unique<G4UserLimits>(config_.get<double>("max_step_length"), DBL_MAX, config_.get<double>("cutoff_time"));
 
+    // Create user limits for maximum event time in the world volume:
     user_limits_world_ = std::make_unique<G4UserLimits>(DBL_MAX, DBL_MAX, config_.get<double>("cutoff_time"));
->>>>>>> 687e1a26
 
     // If macro, parse for positions of sources and add these as points to the GeoManager to extend the world:
     if(config.get<std::string>("source_type") == "macro") {
