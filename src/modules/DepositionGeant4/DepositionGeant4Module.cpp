/**
 * @file
 * @brief Implementation of Geant4 deposition module
 * @remarks Based on code from Mathieu Benoit
 * @copyright Copyright (c) 2017 CERN and the Allpix Squared authors.
 * This software is distributed under the terms of the MIT License, copied verbatim in the file "LICENSE.md".
 * In applying this license, CERN does not waive the privileges and immunities granted to it by virtue of its status as an
 * Intergovernmental Organization or submit itself to any jurisdiction.
 */

#include "DepositionGeant4Module.hpp"

#include <limits>
#include <string>
#include <utility>

#include <G4EmParameters.hh>
#include <G4HadronicProcessStore.hh>
#include <G4LogicalVolume.hh>
#include <G4PhysListFactory.hh>
#include <G4RunManager.hh>
#include <G4StepLimiterPhysics.hh>
#include <G4UImanager.hh>
#include <G4UserLimits.hh>

#include "G4FieldManager.hh"
#include "G4TransportationManager.hh"
#include "G4UniformMagField.hh"

#include "core/config/exceptions.h"
#include "core/geometry/GeometryManager.hpp"
#include "core/module/exceptions.h"
#include "core/utils/log.h"
#include "objects/DepositedCharge.hpp"
#include "tools/ROOT.h"
#include "tools/geant4.h"

#include "GeneratorActionG4.hpp"
#include "SensitiveDetectorActionG4.hpp"
#include "SetUniqueTrackIDUserHookG4.hpp"
#include "TrackInfoG4.hpp"

#define G4_NUM_SEEDS 10

using namespace allpix;

/**
 * Includes the particle source point to the geometry using \ref GeometryManager::addPoint.
 */
DepositionGeant4Module::DepositionGeant4Module(Configuration& config, Messenger* messenger, GeometryManager* geo_manager)
    : Module(config), messenger_(messenger), geo_manager_(geo_manager), last_event_num_(1), run_manager_g4_(nullptr) {
    // Create user limits for maximum step length in the sensor
    user_limits_ = std::make_unique<G4UserLimits>(config_.get<double>("max_step_length", Units::get(1.0, "um")));

    // Set default physics list
    config_.setDefault("physics_list", "FTFP_BERT_LIV");

    config_.setDefault<bool>("output_plots", false);
    config_.setDefault<int>("output_plots_scale", Units::get(100, "ke"));

    // Add the particle source position to the geometry
    geo_manager_->addPoint(config_.get<ROOT::Math::XYZPoint>("beam_position"));
}

/**
 * Module depends on \ref GeometryBuilderGeant4Module loaded first, because it owns the pointer to the Geant4 run manager.
 */
void DepositionGeant4Module::init() {
    // Load the G4 run manager (which is owned by the geometry builder)
    run_manager_g4_ = G4RunManager::GetRunManager();
    if(run_manager_g4_ == nullptr) {
        throw ModuleError("Cannot deposit charges using Geant4 without a Geant4 geometry builder");
    }

    // Suppress all output from G4
    SUPPRESS_STREAM(G4cout);

    // Get UI manager for sending commands
    G4UImanager* ui_g4 = G4UImanager::GetUIpointer();

    // Apply optional PAI model
    if(config_.get<bool>("enable_pai", false)) {
        LOG(TRACE) << "Enabling PAI model on all detectors";
        G4EmParameters::Instance();

        for(auto& detector : geo_manager_->getDetectors()) {
            // Get logical volume
            auto logical_volume = detector->getExternalObject<G4LogicalVolume>("sensor_log");
            if(logical_volume == nullptr) {
                throw ModuleError("Detector " + detector->getName() + " has no sensitive device (broken Geant4 geometry)");
            }
            // Create region
            G4Region* region = new G4Region(detector->getName() + "_sensor_region");
            region->AddRootLogicalVolume(logical_volume.get());

            auto pai_model = config_.get<std::string>("pai_model", "pai");
            auto lcase_model = pai_model;
            std::transform(lcase_model.begin(), lcase_model.end(), lcase_model.begin(), ::tolower);
            if(lcase_model == "pai") {
                pai_model = "PAI";
            } else if(lcase_model == "paiphoton") {
                pai_model = "PAIphoton";
            } else {
                throw InvalidValueError(config_, "pai_model", "model has to be either 'pai' or 'paiphoton'");
            }

            ui_g4->ApplyCommand("/process/em/AddPAIRegion all " + region->GetName() + " " + pai_model);
        }
    }

    // Find the physics list
    G4PhysListFactory physListFactory;
    G4VModularPhysicsList* physicsList = physListFactory.GetReferencePhysList(config_.get<std::string>("physics_list"));
    if(physicsList == nullptr) {
        std::string message = "specified physics list does not exists";
        std::vector<G4String> base_lists = physListFactory.AvailablePhysLists();
        message += " (available base lists are ";
        for(auto& base_list : base_lists) {
            message += base_list;
            message += ", ";
        }
        message = message.substr(0, message.size() - 2);
        message += " with optional suffixes for electromagnetic lists ";
        std::vector<G4String> em_lists = physListFactory.AvailablePhysListsEM();
        for(auto& em_list : em_lists) {
            if(em_list.empty()) {
                continue;
            }
            message += em_list;
            message += ", ";
        }
        message = message.substr(0, message.size() - 2);
        message += ")";

        throw InvalidValueError(config_, "physics_list", message);
    } else {
        LOG(INFO) << "Using G4 physics list \"" << config_.get<std::string>("physics_list") << "\"";
    }
    // Register a step limiter (uses the user limits defined earlier)
    physicsList->RegisterPhysics(new G4StepLimiterPhysics());

    // Set the range-cut off threshold for secondary production:
    double production_cut;
    if(config_.has("range_cut")) {
        production_cut = config_.get<double>("range_cut");
        LOG(INFO) << "Setting configured G4 production cut to " << Units::display(production_cut, {"mm", "um"});
    } else {
        // Define the production cut as one fifth of the minimum size (thickness, pitch) among the detectors
        double min_size = std::numeric_limits<double>::max();
        std::string min_detector;
        for(auto& detector : geo_manager_->getDetectors()) {
            auto model = detector->getModel();
            double prev_min_size = min_size;
            min_size =
                std::min({min_size, model->getPixelSize().x(), model->getPixelSize().y(), model->getSensorSize().z()});
            if(min_size != prev_min_size) {
                min_detector = detector->getName();
            }
        }
        production_cut = min_size / 5;
        LOG(INFO) << "Setting G4 production cut to " << Units::display(production_cut, {"mm", "um"})
                  << ", derived from properties of detector \"" << min_detector << "\"";
    }
    ui_g4->ApplyCommand("/run/setCut " + std::to_string(production_cut));

    // Initialize the physics list
    LOG(TRACE) << "Initializing physics processes";
    run_manager_g4_->SetUserInitialization(physicsList);
    run_manager_g4_->InitializePhysics();

    // Initialize the full run manager to ensure correct state flags
    run_manager_g4_->Initialize();

    // Build particle generator
    LOG(TRACE) << "Constructing particle source";
    auto generator = new GeneratorActionG4(config_);
    run_manager_g4_->SetUserAction(generator);

<<<<<<< HEAD
    if(geo_manager_->hasMagneticField()) {
        MagneticFieldType magnetic_field_type_ = geo_manager_->getMagneticFieldType();

        if(magnetic_field_type_ == MagneticFieldType::CONSTANT) {
            ROOT::Math::XYZVector b_field = geo_manager_->getMagneticField(ROOT::Math::XYZPoint(0., 0., 0.));
            G4MagneticField* magField = new G4UniformMagField(G4ThreeVector(b_field.x(), b_field.y(), b_field.z()));
            G4FieldManager* globalFieldMgr = G4TransportationManager::GetTransportationManager()->GetFieldManager();
            globalFieldMgr->SetDetectorField(magField);
            globalFieldMgr->CreateChordFinder(magField);
        } else {
            throw ModuleError("Magnetic field enabled, but not constant. This can't be handled by this module yet.");
        }
    }
=======
    // User hook to set custom track ID
    auto userTrackIDHook = new SetUniqueTrackIDUserHookG4();
    run_manager_g4_->SetUserAction(userTrackIDHook);
>>>>>>> 77da18c6

    // Get the creation energy for charge (default is silicon electron hole pair energy)
    auto charge_creation_energy = config_.get<double>("charge_creation_energy", Units::get(3.64, "eV"));

    // Loop through all detectors and set the sensitive detector action that handles the particle passage
    bool useful_deposition = false;
    for(auto& detector : geo_manager_->getDetectors()) {
        // Do not add sensitive detector for detectors that have no listeners for the deposited charges
        // FIXME Probably the MCParticle has to be checked as well
        if(!messenger_->hasReceiver(this,
                                    std::make_shared<DepositedChargeMessage>(std::vector<DepositedCharge>(), detector))) {
            LOG(INFO) << "Not depositing charges in " << detector->getName()
                      << " because there is no listener for its output";
            continue;
        }
        useful_deposition = true;

        // Get model of the sensitive device
        auto sensitive_detector_action = new SensitiveDetectorActionG4(this, detector, messenger_, charge_creation_energy);
        auto logical_volume = detector->getExternalObject<G4LogicalVolume>("sensor_log");
        if(logical_volume == nullptr) {
            throw ModuleError("Detector " + detector->getName() + " has no sensitive device (broken Geant4 geometry)");
        }

        // Apply the user limits to this element
        logical_volume->SetUserLimits(user_limits_.get());

        // Add the sensitive detector action
        logical_volume->SetSensitiveDetector(sensitive_detector_action);
        sensors_.push_back(sensitive_detector_action);

        // If requested, prepare output plots
        if(config_.get<bool>("output_plots")) {
            LOG(TRACE) << "Creating output plots";

            // Plot axis are in kilo electrons - convert from framework units!
            int maximum = static_cast<int>(Units::convert(config_.get<int>("output_plots_scale"), "ke"));
            int nbins = 5 * maximum;

            // Create histograms if needed
            std::string plot_name = "deposited_charge_" + sensitive_detector_action->getName();
            charge_per_event_[sensitive_detector_action->getName()] =
                new TH1D(plot_name.c_str(), "deposited charge per event;deposited charge [ke];events", nbins, 0, maximum);
        }
    }

    if(!useful_deposition) {
        LOG(ERROR) << "Not a single listener for deposited charges, module is useless!";
    }

    // Disable verbose messages from processes
    ui_g4->ApplyCommand("/process/verbose 0");
    ui_g4->ApplyCommand("/process/em/verbose 0");
    ui_g4->ApplyCommand("/process/eLoss/verbose 0");
    G4HadronicProcessStore::Instance()->SetVerbose(0);

    // Set the random seed for Geant4 generation
    // NOTE Assumes this is the only Geant4 module using random numbers
    std::string seed_command = "/random/setSeeds ";
    for(int i = 0; i < G4_NUM_SEEDS; ++i) {
        seed_command += std::to_string(static_cast<uint32_t>(getRandomSeed() % INT_MAX));
        if(i != G4_NUM_SEEDS - 1) {
            seed_command += " ";
        }
    }
    ui_g4->ApplyCommand(seed_command);

    // Release the output stream
    RELEASE_STREAM(G4cout);
}

void DepositionGeant4Module::run(unsigned int event_num) {
    // Suppress output stream if not in debugging mode
    IFLOG(DEBUG);
    else {
        SUPPRESS_STREAM(G4cout);
    }

    // Start a single event from the beam
    LOG(TRACE) << "Enabling beam";
    run_manager_g4_->BeamOn(static_cast<int>(config_.get<unsigned int>("number_of_particles", 1)));
    last_event_num_ = event_num;

    // Release the stream (if it was suspended)
    RELEASE_STREAM(G4cout);

    // Dispatch the necessary messages
    for(auto& sensor : sensors_) {
        sensor->dispatchMessages();

        // Fill output plots if requested:
        if(config_.get<bool>("output_plots")) {
            double charge = static_cast<double>(Units::convert(sensor->getDepositedCharge(), "ke"));
            charge_per_event_[sensor->getName()]->Fill(charge);
        }
    }
    TrackInfoG4::reset();
}

void DepositionGeant4Module::finalize() {
    size_t total_charges = 0;
    for(auto& sensor : sensors_) {
        total_charges += sensor->getTotalDepositedCharge();
    }

    if(config_.get<bool>("output_plots")) {
        // Write histograms
        LOG(TRACE) << "Writing output plots to file";
        for(auto& plot : charge_per_event_) {
            plot.second->Write();
        }
    }

    // Print summary or warns if module did not output any charges
    if(!sensors_.empty() && total_charges > 0 && last_event_num_ > 0) {
        size_t average_charge = total_charges / sensors_.size() / last_event_num_;
        LOG(INFO) << "Deposited total of " << total_charges << " charges in " << sensors_.size() << " sensor(s) (average of "
                  << average_charge << " per sensor for every event)";
    } else {
        LOG(WARNING) << "No charges deposited";
    }
}<|MERGE_RESOLUTION|>--- conflicted
+++ resolved
@@ -176,7 +176,10 @@
     auto generator = new GeneratorActionG4(config_);
     run_manager_g4_->SetUserAction(generator);
 
-<<<<<<< HEAD
+    // User hook to set custom track ID
+    auto userTrackIDHook = new SetUniqueTrackIDUserHookG4();
+    run_manager_g4_->SetUserAction(userTrackIDHook);
+
     if(geo_manager_->hasMagneticField()) {
         MagneticFieldType magnetic_field_type_ = geo_manager_->getMagneticFieldType();
 
@@ -190,11 +193,6 @@
             throw ModuleError("Magnetic field enabled, but not constant. This can't be handled by this module yet.");
         }
     }
-=======
-    // User hook to set custom track ID
-    auto userTrackIDHook = new SetUniqueTrackIDUserHookG4();
-    run_manager_g4_->SetUserAction(userTrackIDHook);
->>>>>>> 77da18c6
 
     // Get the creation energy for charge (default is silicon electron hole pair energy)
     auto charge_creation_energy = config_.get<double>("charge_creation_energy", Units::get(3.64, "eV"));
