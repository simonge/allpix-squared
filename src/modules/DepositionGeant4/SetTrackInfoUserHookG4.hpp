--- conflicted
+++ resolved
@@ -28,11 +28,7 @@
          * @brief Constructor taking a TrackInfoManager*
          * @param track_info_mgr_ptr Pointer to TrackInfoManager which must be used to create the TrackInfoG4 instances
          */
-<<<<<<< HEAD
         explicit SetTrackInfoUserHookG4(DepositionGeant4Module* module) : module_(module){};
-=======
-        explicit SetTrackInfoUserHookG4(TrackInfoManager* track_info_mgr_ptr) : track_info_mgr_ptr_(track_info_mgr_ptr){};
->>>>>>> 60cc41a3
 
         /**
          * @brief Default destructor
@@ -52,13 +48,8 @@
         void PostUserTrackingAction(const G4Track* aTrack) override;
 
     private:
-        // Raw ptr to track info manager to create instances of TrackInfoG4
-<<<<<<< HEAD
-        // TrackInfoManager* track_info_mgr_ptr_;
+        // Raw ptr to module holding track info manager to create instances of TrackInfoG4
         DepositionGeant4Module* module_;
-=======
-        TrackInfoManager* track_info_mgr_ptr_;
->>>>>>> 60cc41a3
     };
 
 } // namespace allpix
