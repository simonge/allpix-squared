--- conflicted
+++ resolved
@@ -70,12 +70,8 @@
 
     private:
         // Control of module output settings
-<<<<<<< HEAD
         bool output_plots_{}, output_pulsegraphs_{};
         bool store_tot_{false}, store_toa_{false};
-=======
-        bool output_plots_{}, output_pulsegraphs_{}, store_tot_{true};
->>>>>>> 904e27b5
         Messenger* messenger_;
         DigitizerType model_;
 
