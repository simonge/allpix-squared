/**
 * @file
 * @brief Definition of charge-sensitive amplifier digitization module
 * @copyright Copyright (c) 2020 CERN and the Allpix Squared authors.
 * This software is distributed under the terms of the MIT License, copied verbatim in the file "LICENSE.md".
 * In applying this license, CERN does not waive the privileges and immunities granted to it by virtue of its status as an
 * Intergovernmental Organization or submit itself to any jurisdiction.
 */

#ifndef ALLPIX_CSA_DIGITIZER_MODULE_H
#define ALLPIX_CSA_DIGITIZER_MODULE_H

#include <memory>
#include <random>
#include <string>

#include "core/config/Configuration.hpp"
#include "core/messenger/Messenger.hpp"
#include "core/module/Module.hpp"

#include "objects/PixelCharge.hpp"

#include <TF1.h>
#include <TH1D.h>
#include <TH2D.h>

namespace allpix {
    /**
     * @ingroup Modules
     * @brief Module to simulate digitization of collected charges
     * @note This module supports parallelization
     *
     * This module provides a relatively simple simulation of a charge-sensitive amplifier
     * with Krummenacher feedack circuit while adding electronics
     * noise and simulating the threshold as well as accounting for threshold dispersion and ADC noise.
     */
    class CSADigitizerModule : public Module {

        /**
         * @brief Different implemented digitization models
         */
        enum class DigitizerType {
            SIMPLE, ///< Simplified parametrisation
            CSA,    ///< Enter all contributions to the transfer function as parameters
        };

    public:
        /**
         * @brief Constructor for this detector-specific module
         * @param config Configuration object for this module as retrieved from the steering file
         * @param messenger Pointer to the messenger object to allow binding to messages on the bus
         * @param detector Pointer to the detector for this module instance
         */
        CSADigitizerModule(Configuration& config, Messenger* messenger, std::shared_ptr<Detector> detector);

        /**
         * @brief Initialize optional ROOT histograms
         */
        void init() override;

        /**
         * @brief Simulate digitization process
         */
        void run(Event* event) override;

        /**
         * @brief Finalize and write optional histograms
         */
        void finalize() override;

    private:
        // Control of module output settings
<<<<<<< HEAD
        bool output_plots_{}, output_pulsegraphs_{}, store_tot_{true};
=======
        bool output_plots_{}, output_pulsegraphs_{};
        bool store_tot_{false}, store_toa_{false};

        std::mt19937_64 random_generator_;

>>>>>>> 687e1a26
        Messenger* messenger_;
        DigitizerType model_;

<<<<<<< HEAD
        DigitizerType model_;
        // krummenacher current, detector capacitance, feedback capacitance, amp output capacitance,
        // transconductance, Boltzmann kT, feedback time constant, risetime time constant
        double ikrum_{}, capacitance_detector_{}, capacitance_feedback_{}, capacitance_output_;
        double gm_{}, boltzmann_kT_{}, tauF_{}, tauR_{};
        // parameters of the electronics: noise, time-over-threshold logic
=======
        // Input message with the charges on the pixels
        std::shared_ptr<PixelChargeMessage> pixel_message_;

        // Parameters of the amplifier: Feedback time constant, risetime time constant
        double tauF_{}, tauR_{};

        // Parameters of the electronics: Noise, time-over-threshold logic
>>>>>>> 687e1a26
        double sigmaNoise_{}, clockToT_{}, clockToA_{}, threshold_{};

        // Helper variables for transfer function
        double resistance_feedback_{}, integration_time_{};
        std::vector<double> impulse_response_function_;
        std::once_flag first_event_flag_;

        // Output histograms
        TH1D *h_tot{}, *h_toa{};
        TH2D* h_pxq_vs_tot{};

        /**
         * @brief Calculate time of first threshold crossing
         * @param timestep Step size of the input pulse
         * @param pulse    Pulse after amplification and electronics noise
         * @return Tuple containing information about threshold crossing: Boolean (true if crossed), unsigned int (number
         *         of ToA clock cycles before crossing) and double (time of crossing)
         */
        std::tuple<bool, unsigned int, double> get_toa(double timestep, const std::vector<double>& pulse) const;

        /**
         * @brief Calculate time-over-threshold
         * @param  timestep    Step size of the input pulse
         * @param arrival_time Time of crossing the threshold
         * @param  pulse       Pulse after amplification and electronics noise
         * @return             Number of clock cycles signal was over threshold
         */
        unsigned int get_tot(double timestep, double arrival_time, const std::vector<double>& pulse) const;

        /**
         * @brief Create output plots of the pulses
         */
        void create_output_pulsegraphs(const std::string& s_event_num,
                                       const std::string& s_pixel_index,
                                       const std::string& s_name,
                                       const std::string& s_title,
                                       double timestep,
                                       const std::vector<double>& plot_pulse_vec);
    };
} // namespace allpix

#endif /* ALLPIX_CSA_DIGITIZER_MODULE_H */<|MERGE_RESOLUTION|>--- conflicted
+++ resolved
@@ -70,26 +70,11 @@
 
     private:
         // Control of module output settings
-<<<<<<< HEAD
-        bool output_plots_{}, output_pulsegraphs_{}, store_tot_{true};
-=======
         bool output_plots_{}, output_pulsegraphs_{};
         bool store_tot_{false}, store_toa_{false};
-
-        std::mt19937_64 random_generator_;
-
->>>>>>> 687e1a26
         Messenger* messenger_;
         DigitizerType model_;
 
-<<<<<<< HEAD
-        DigitizerType model_;
-        // krummenacher current, detector capacitance, feedback capacitance, amp output capacitance,
-        // transconductance, Boltzmann kT, feedback time constant, risetime time constant
-        double ikrum_{}, capacitance_detector_{}, capacitance_feedback_{}, capacitance_output_;
-        double gm_{}, boltzmann_kT_{}, tauF_{}, tauR_{};
-        // parameters of the electronics: noise, time-over-threshold logic
-=======
         // Input message with the charges on the pixels
         std::shared_ptr<PixelChargeMessage> pixel_message_;
 
@@ -97,7 +82,6 @@
         double tauF_{}, tauR_{};
 
         // Parameters of the electronics: Noise, time-over-threshold logic
->>>>>>> 687e1a26
         double sigmaNoise_{}, clockToT_{}, clockToA_{}, threshold_{};
 
         // Helper variables for transfer function
