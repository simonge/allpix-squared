--- conflicted
+++ resolved
@@ -110,13 +110,10 @@
         unsigned int distance_{};
         unsigned int charge_per_step_{};
         unsigned int max_charge_groups_{};
-<<<<<<< HEAD
-        unsigned int multiplication_depth_{};
+
+        unsigned int max_multiplication_level_{};
         bool multiplication_probability_based_{};
         unsigned int multiplication_probability_samples_{};
-=======
-        unsigned int max_multiplication_level_{};
->>>>>>> 3c611080
 
         // Models for electron and hole mobility and lifetime
         Mobility mobility_;
