/**
 * @file
 * @brief Implementation of charge propagation module with transient behavior simulation
 * @copyright Copyright (c) 2019-2020 CERN and the Allpix Squared authors.
 * This software is distributed under the terms of the MIT License, copied verbatim in the file "LICENSE.md".
 * In applying this license, CERN does not waive the privileges and immunities granted to it by virtue of its status as an
 * Intergovernmental Organization or submit itself to any jurisdiction.
 */

#include "TransientPropagationModule.hpp"

#include <map>
#include <memory>
#include <random>
#include <string>
#include <utility>

#include <Eigen/Core>

#include "core/utils/log.h"
#include "objects/PropagatedCharge.hpp"
#include "tools/runge_kutta.h"

using namespace allpix;
using namespace ROOT::Math;

TransientPropagationModule::TransientPropagationModule(Configuration& config,
                                                       Messenger* messenger,
                                                       std::shared_ptr<Detector> detector)
    : Module(config, detector), detector_(std::move(detector)), messenger_(messenger) {
    using XYVectorInt = DisplacementVector2D<Cartesian2D<int>>;

    // Enable parallelization of this module if multithreading is enabled:
    enable_parallelization();

    // Save detector model
    model_ = detector_->getModel();

    // Require deposits message for single detector:
    messenger_->bindSingle(this, &TransientPropagationModule::deposits_message_, MsgFlags::REQUIRED);

    // Seed the random generator with the module seed
    random_generator_.seed(getRandomSeed());

    // Set default value for config variables
    config_.setDefault<double>("timestep", Units::get(0.01, "ns"));
    config_.setDefault<double>("integration_time", Units::get(25, "ns"));
    config_.setDefault<unsigned int>("charge_per_step", 10);
    config_.setDefault<double>("temperature", 293.15);
    config_.setDefault<bool>("output_plots", false);
    config_.setDefault<XYVectorInt>("induction_matrix", XYVectorInt(3, 3));
    config_.setDefault<bool>("ignore_magnetic_field", false);

    // Copy some variables from configuration to avoid lookups:
    temperature_ = config_.get<double>("temperature");
    timestep_ = config_.get<double>("timestep");
    integration_time_ = config_.get<double>("integration_time");
    matrix_ = config_.get<XYVectorInt>("induction_matrix");

    if(matrix_.x() % 2 == 0 || matrix_.y() % 2 == 0) {
        throw InvalidValueError(config_, "induction_matrix", "Odd number of pixels in x and y required.");
    }

    output_plots_ = config_.get<bool>("output_plots");

    // Parameterization variables from https://doi.org/10.1016/0038-1101(77)90054-5 (section 5.2)
    electron_Vm_ = Units::get(1.53e9 * std::pow(temperature_, -0.87), "cm/s");
    electron_Ec_ = Units::get(1.01 * std::pow(temperature_, 1.55), "V/cm");
    electron_Beta_ = 2.57e-2 * std::pow(temperature_, 0.66);

    hole_Vm_ = Units::get(1.62e8 * std::pow(temperature_, -0.52), "cm/s");
    hole_Ec_ = Units::get(1.24 * std::pow(temperature_, 1.68), "V/cm");
    hole_Beta_ = 0.46 * std::pow(temperature_, 0.17);

    boltzmann_kT_ = Units::get(8.6173e-5, "eV/K") * temperature_;

    // Reference lifetime and doping concentrations, taken from:
    // https://doi.org/10.1016/0038-1101(82)90203-9
    // https://doi.org/10.1016/0038-1101(76)90022-8
    electron_lifetime_reference_ = Units::get(1e-5, "s");
    hole_lifetime_reference_ = Units::get(4.0e-4, "s");
    electron_doping_reference_ = Units::get(1e16, "/cm/cm/cm");
    hole_doping_reference_ = Units::get(7.1e15, "/cm/cm/cm");

    // Parameter for charge transport in magnetic field (approximated from graphs:
    // http://www.ioffe.ru/SVA/NSM/Semicond/Si/electric.html) FIXME
    electron_Hall_ = 1.15;
    hole_Hall_ = 0.9;
}

void TransientPropagationModule::init() {

    auto detector = getDetector();

    // Check for electric field
    if(!detector->hasElectricField()) {
        LOG(WARNING) << "This detector does not have an electric field.";
    }

    if(!detector_->hasWeightingPotential()) {
        throw ModuleError("This module requires a weighting potential.");
    }

    if(detector_->getElectricFieldType() == FieldType::LINEAR) {
        throw ModuleError("This module cannot be used with linear electric fields.");
    }

    // Check for doping profile
    has_doping_profile_ = detector->hasDopingProfile();

    // Check for magnetic field
    has_magnetic_field_ = detector->hasMagneticField();
    if(has_magnetic_field_) {
        if(config_.get<bool>("ignore_magnetic_field")) {
            has_magnetic_field_ = false;
            LOG(WARNING) << "A magnetic field is switched on, but is set to be ignored for this module.";
        } else {
            LOG(DEBUG) << "This detector sees a magnetic field.";
            magnetic_field_ = detector_->getMagneticField();
        }
    }

    if(output_plots_) {
        potential_difference_ =
            new TH1D("potential_difference",
                     "Weighting potential difference between two steps;#left|#Delta#phi_{w}#right| [a.u.];events",
                     500,
                     0,
                     1);
        induced_charge_histo_ = new TH1D("induced_charge_histo",
                                         "Induced charge per time, all pixels;Drift time [ns];charge [e]",
                                         static_cast<int>(integration_time_ / timestep_),
                                         0,
                                         static_cast<double>(Units::convert(integration_time_, "ns")));
        induced_charge_e_histo_ = new TH1D("induced_charge_e_histo",
                                           "Induced charge per time, electrons only, all pixels;Drift time [ns];charge [e]",
                                           static_cast<int>(integration_time_ / timestep_),
                                           0,
                                           static_cast<double>(Units::convert(integration_time_, "ns")));
        induced_charge_h_histo_ = new TH1D("induced_charge_h_histo",
                                           "Induced charge per time, holes only, all pixels;Drift time [ns];charge [e]",
                                           static_cast<int>(integration_time_ / timestep_),
                                           0,
                                           static_cast<double>(Units::convert(integration_time_, "ns")));
        step_length_histo_ = new TH1D("step_length_histo",
                                      "Step length;length [#mum];integration steps",
                                      100,
                                      0,
                                      static_cast<double>(Units::convert(0.25 * model_->getSensorSize().z(), "um")));

        drift_time_histo_ = new TH1D("drift_time_histo",
                                     "Drift time;Drift time [ns];charge carriers",
                                     static_cast<int>(Units::convert(integration_time_, "ns") * 5),
                                     0,
                                     static_cast<double>(Units::convert(integration_time_, "ns")));
    }
}

void TransientPropagationModule::run(unsigned int) {

    // Create vector of propagated charges to output
    std::vector<PropagatedCharge> propagated_charges;

    // Loop over all deposits for propagation
    LOG(TRACE) << "Propagating charges in sensor";
    for(const auto& deposit : deposits_message_->getData()) {

        // Only process if within requested integration time:
        if(deposit.getLocalTime() > integration_time_) {
            LOG(DEBUG) << "Skipping charge carriers deposited beyond integration time: "
                       << Units::display(deposit.getGlobalTime(), "ns") << " global / "
                       << Units::display(deposit.getLocalTime(), {"ns", "ps"}) << " local";
            continue;
        }

        // Loop over all charges in the deposit
        unsigned int charges_remaining = deposit.getCharge();

        LOG(DEBUG) << "Set of charge carriers (" << deposit.getType() << ") on "
                   << Units::display(deposit.getLocalPosition(), {"mm", "um"});

        auto charge_per_step = config_.get<unsigned int>("charge_per_step");
        while(charges_remaining > 0) {
            // Define number of charges to be propagated and remove charges of this step from the total
            if(charge_per_step > charges_remaining) {
                charge_per_step = charges_remaining;
            }
            charges_remaining -= charge_per_step;
            std::map<Pixel::Index, Pulse> px_map;

            // Get position and propagate through sensor
            auto prop_pair =
                propagate(deposit.getLocalPosition(), deposit.getType(), charge_per_step, deposit.getLocalTime(), px_map);

            // Create a new propagated charge and add it to the list
            auto global_position = detector_->getGlobalPosition(prop_pair.first);
            PropagatedCharge propagated_charge(prop_pair.first,
                                               global_position,
                                               deposit.getType(),
                                               std::move(px_map),
                                               deposit.getLocalTime() + prop_pair.second,
                                               deposit.getGlobalTime() + prop_pair.second,
                                               &deposit);

            LOG(DEBUG) << " Propagated " << charge_per_step << " to " << Units::display(prop_pair.first, {"mm", "um"})
                       << " in " << Units::display(prop_pair.second, "ns") << " time, induced "
                       << Units::display(propagated_charge.getCharge(), {"e"});

            propagated_charges.push_back(std::move(propagated_charge));

            if(output_plots_) {
                drift_time_histo_->Fill(static_cast<double>(Units::convert(prop_pair.second, "ns")), charge_per_step);
            }
        }
    }

    // Create a new message with propagated charges
    auto propagated_charge_message = std::make_shared<PropagatedChargeMessage>(std::move(propagated_charges), detector_);

    // Dispatch the message with propagated charges
    messenger_->dispatchMessage(this, propagated_charge_message);
}

/**
 * Propagation is simulated using a parameterization for the electron mobility. This is used to calculate the electron
 * velocity at every point with help of the electric field map of the detector. A Runge-Kutta integration is applied in
 * multiple steps, adding a random diffusion to the propagating charge every step.
 */
std::pair<ROOT::Math::XYZPoint, double> TransientPropagationModule::propagate(const ROOT::Math::XYZPoint& pos,
                                                                              const CarrierType& type,
                                                                              const unsigned int charge,
                                                                              const double initial_time,
                                                                              std::map<Pixel::Index, Pulse>& pixel_map) {
    Eigen::Vector3d position(pos.x(), pos.y(), pos.z());

    // Define a lambda function to compute the carrier mobility
    // NOTE This function is typically the most frequently executed part of the framework and therefore the bottleneck
    auto carrier_mobility = [&](double efield_mag) {
        // Compute carrier mobility from constants and electric field magnitude
        if(type == CarrierType::ELECTRON) {
            return electron_Vm_ / electron_Ec_ /
                   std::pow(1. + std::pow(efield_mag / electron_Ec_, electron_Beta_), 1.0 / electron_Beta_);
        } else {
            return hole_Vm_ / hole_Ec_ / std::pow(1. + std::pow(efield_mag / hole_Ec_, hole_Beta_), 1.0 / hole_Beta_);
        }
    };

    // Define a function to compute the diffusion
    auto carrier_diffusion = [&](double efield_mag, double timestep) -> Eigen::Vector3d {
        double diffusion_constant = boltzmann_kT_ * carrier_mobility(efield_mag);
        double diffusion_std_dev = std::sqrt(2. * diffusion_constant * timestep);

        // Compute the independent diffusion in three
        std::normal_distribution<double> gauss_distribution(0, diffusion_std_dev);
        Eigen::Vector3d diffusion;
        for(int i = 0; i < 3; ++i) {
            diffusion[i] = gauss_distribution(random_generator_);
        }
        return diffusion;
    };

    // Survival probability of this charge carrier package, evaluated once
    std::uniform_real_distribution<double> survival(0, 1);
    auto survival_probability = survival(random_generator_);

    auto carrier_alive = [&](double doping_concentration, double time) -> bool {
        auto lifetime = (type == CarrierType::ELECTRON ? electron_lifetime_reference_ : hole_lifetime_reference_) /
                        (1 + std::fabs(doping_concentration) /
                                 (type == CarrierType::ELECTRON ? electron_doping_reference_ : hole_doping_reference_));
        return survival_probability > (1 - std::exp(-1 * time / lifetime));
    };

    // Define lambda functions to compute the charge carrier velocity with or without magnetic field
    std::function<Eigen::Vector3d(double, const Eigen::Vector3d&)> carrier_velocity_noB =
        [&](double, const Eigen::Vector3d& cur_pos) -> Eigen::Vector3d {
        auto raw_field = detector_->getElectricField(static_cast<ROOT::Math::XYZPoint>(cur_pos));
        Eigen::Vector3d efield(raw_field.x(), raw_field.y(), raw_field.z());

        return static_cast<int>(type) * carrier_mobility(efield.norm()) * efield;
    };

    std::function<Eigen::Vector3d(double, const Eigen::Vector3d&)> carrier_velocity_withB =
        [&](double, const Eigen::Vector3d& cur_pos) -> Eigen::Vector3d {
        auto raw_field = detector_->getElectricField(static_cast<ROOT::Math::XYZPoint>(cur_pos));
        Eigen::Vector3d efield(raw_field.x(), raw_field.y(), raw_field.z());

        Eigen::Vector3d velocity;
        Eigen::Vector3d bfield(magnetic_field_.x(), magnetic_field_.y(), magnetic_field_.z());

        auto mob = carrier_mobility(efield.norm());
        auto exb = efield.cross(bfield);

        Eigen::Vector3d term1;
        double hallFactor = (type == CarrierType::ELECTRON ? electron_Hall_ : hole_Hall_);
        term1 = static_cast<int>(type) * mob * hallFactor * exb;

        Eigen::Vector3d term2 = mob * mob * hallFactor * hallFactor * efield.dot(bfield) * bfield;

        auto rnorm = 1 + mob * mob * hallFactor * hallFactor * bfield.dot(bfield);
        return static_cast<int>(type) * mob * (efield + term1 + term2) / rnorm;
    };

    // Create the runge kutta solver with an RKF5 tableau
    auto runge_kutta = make_runge_kutta(
        tableau::RK5, (has_magnetic_field_ ? carrier_velocity_withB : carrier_velocity_noB), timestep_, position);

    // Continue propagation until the deposit is outside the sensor
    Eigen::Vector3d last_position = position;
    bool within_sensor = true;
<<<<<<< HEAD
    bool is_alive = true;
    while(within_sensor && runge_kutta.getTime() < integration_time_ && is_alive) {
=======
    while(within_sensor && (initial_time + runge_kutta.getTime()) < integration_time_) {
>>>>>>> 1bbb176a
        // Save previous position and time
        last_position = position;

        // Execute a Runge Kutta step
        auto step = runge_kutta.step();

        // Get the current result
        position = runge_kutta.getValue();

        // Get electric field at current position and fall back to empty field if it does not exist
        auto efield = detector_->getElectricField(static_cast<ROOT::Math::XYZPoint>(position));

        // Apply diffusion step
        auto diffusion = carrier_diffusion(std::sqrt(efield.Mag2()), timestep_);
        position += diffusion;
        runge_kutta.setValue(position);

        // Check if charge carrier is still alive:
        if(has_doping_profile_) {
            is_alive = carrier_alive(detector_->getDopingProfile(static_cast<ROOT::Math::XYZPoint>(position)),
                                     runge_kutta.getTime());
        }

        // Update step length histogram
        if(output_plots_) {
            step_length_histo_->Fill(static_cast<double>(Units::convert(step.value.norm(), "um")));
        }

        // Check for overshooting outside the sensor and correct for it:
        if(!detector_->isWithinSensor(static_cast<ROOT::Math::XYZPoint>(position))) {
            LOG(TRACE) << "Carrier outside sensor: " << Units::display(static_cast<ROOT::Math::XYZPoint>(position), {"nm"});
            // within_sensor = false;

            auto check_position = position;
            check_position.z() = last_position.z();
            // Correct for position in z by interpolation to increase precision:
            if(detector_->isWithinSensor(static_cast<ROOT::Math::XYZPoint>(check_position))) {
                // FIXME this currently depends in the direction of the drift
                if(position.z() > 0 && type == CarrierType::HOLE) {
                    LOG(DEBUG) << "Not stopping carrier " << type << " at "
                               << Units::display(static_cast<ROOT::Math::XYZPoint>(position), {"um"});
                } else if(position.z() < 0 && type == CarrierType::ELECTRON) {
                    LOG(DEBUG) << "Not stopping carrier " << type << " at "
                               << Units::display(static_cast<ROOT::Math::XYZPoint>(position), {"um"});
                } else {
                    within_sensor = false;
                }

                // Carrier left sensor on top or bottom surface, interpolate
                auto z_cur_border = std::fabs(position.z() - model_->getSensorSize().z() / 2.0);
                auto z_last_border = std::fabs(model_->getSensorSize().z() / 2.0 - last_position.z());
                auto z_total = z_cur_border + z_last_border;
                position = (z_last_border / z_total) * position + (z_cur_border / z_total) * last_position;
                LOG(TRACE) << "Moved carrier to: " << Units::display(static_cast<ROOT::Math::XYZPoint>(position), {"nm"});
            } else {
                within_sensor = false;
            }
        }

        // Find the nearest pixel
        auto xpixel = static_cast<int>(std::round(position.x() / model_->getPixelSize().x()));
        auto ypixel = static_cast<int>(std::round(position.y() / model_->getPixelSize().y()));
        LOG(TRACE) << "Moving carriers below pixel "
                   << Pixel::Index(static_cast<unsigned int>(xpixel), static_cast<unsigned int>(ypixel)) << " from "
                   << Units::display(static_cast<ROOT::Math::XYZPoint>(last_position), {"um", "mm"}) << " to "
                   << Units::display(static_cast<ROOT::Math::XYZPoint>(position), {"um", "mm"}) << ", "
                   << Units::display(initial_time + runge_kutta.getTime(), "ns");

        // Loop over NxN pixels:
        for(int x = xpixel - matrix_.x() / 2; x <= xpixel + matrix_.x() / 2; x++) {
            for(int y = ypixel - matrix_.y() / 2; y <= ypixel + matrix_.y() / 2; y++) {
                // Ignore if out of pixel grid
                if(!detector_->isWithinPixelGrid(x, y)) {
                    LOG(TRACE) << "Pixel (" << x << "," << y << ") skipped, outside the grid";
                    continue;
                }

                Pixel::Index pixel_index(static_cast<unsigned int>(x), static_cast<unsigned int>(y));
                auto ramo = detector_->getWeightingPotential(static_cast<ROOT::Math::XYZPoint>(position), pixel_index);
                auto last_ramo =
                    detector_->getWeightingPotential(static_cast<ROOT::Math::XYZPoint>(last_position), pixel_index);

                // Induced charge on electrode is q_int = q * (phi(x1) - phi(x0))
                auto induced = charge * (ramo - last_ramo) * static_cast<std::underlying_type<CarrierType>::type>(type);
                LOG(TRACE) << "Pixel " << pixel_index << " dPhi = " << (ramo - last_ramo) << ", induced " << type
                           << " q = " << Units::display(induced, "e");

                // Create pulse if it doesn't exist. Store induced charge in the returned pulse iterator
                auto pixel_map_iterator = pixel_map.emplace(pixel_index, Pulse(timestep_));
                pixel_map_iterator.first->second.addCharge(induced, initial_time + runge_kutta.getTime());

                if(output_plots_) {
                    potential_difference_->Fill(std::fabs(ramo - last_ramo));
                    induced_charge_histo_->Fill(initial_time + runge_kutta.getTime(), induced);
                    if(type == CarrierType::ELECTRON) {
                        induced_charge_e_histo_->Fill(initial_time + runge_kutta.getTime(), induced);
                    } else {
                        induced_charge_h_histo_->Fill(initial_time + runge_kutta.getTime(), induced);
                    }
                }
            }
        }
    }

    // Return the final position of the propagated charge
    return std::make_pair(static_cast<ROOT::Math::XYZPoint>(position), initial_time + runge_kutta.getTime());
}

void TransientPropagationModule::finalize() {
    if(output_plots_) {
        potential_difference_->Write();
        step_length_histo_->Write();
        drift_time_histo_->Write();
        induced_charge_histo_->Write();
        induced_charge_e_histo_->Write();
        induced_charge_h_histo_->Write();
    }
}<|MERGE_RESOLUTION|>--- conflicted
+++ resolved
@@ -18,6 +18,7 @@
 #include <Eigen/Core>
 
 #include "core/utils/log.h"
+#include "objects/PixelCharge.hpp"
 #include "objects/PropagatedCharge.hpp"
 #include "tools/runge_kutta.h"
 
@@ -307,12 +308,8 @@
     // Continue propagation until the deposit is outside the sensor
     Eigen::Vector3d last_position = position;
     bool within_sensor = true;
-<<<<<<< HEAD
     bool is_alive = true;
-    while(within_sensor && runge_kutta.getTime() < integration_time_ && is_alive) {
-=======
-    while(within_sensor && (initial_time + runge_kutta.getTime()) < integration_time_) {
->>>>>>> 1bbb176a
+    while(within_sensor && (initial_time + runge_kutta.getTime()) < integration_time_ && is_alive) {
         // Save previous position and time
         last_position = position;
 
