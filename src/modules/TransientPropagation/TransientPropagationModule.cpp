--- conflicted
+++ resolved
@@ -84,13 +84,10 @@
     charge_per_step_ = config_.get<unsigned int>("charge_per_step");
     max_charge_groups_ = config_.get<unsigned int>("max_charge_groups");
     boltzmann_kT_ = Units::get(8.6173333e-5, "eV/K") * temperature_;
-<<<<<<< HEAD
-    multiplication_depth_ = config.get<unsigned int>("multiplication_depth");
+
+    max_multiplication_level_ = config.get<unsigned int>("max_multiplication_level");
     multiplication_probability_based_ = config.get<bool>("multiplication_probability_based");
     multiplication_probability_samples_ = config.get<unsigned int>("multiplication_probability_samples");
-=======
-    max_multiplication_level_ = config.get<unsigned int>("max_multiplication_level");
->>>>>>> 3c611080
 
     output_plots_ = config_.get<bool>("output_plots");
     output_linegraphs_ = config_.get<bool>("output_linegraphs");
